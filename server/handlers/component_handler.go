package handlers

import (
	"encoding/base64"
	"encoding/json"
	"fmt"
	"net/http"
	"os"
	"strings"
	"sync"

	"github.com/gofrs/uuid"
	"github.com/gorilla/mux"
	"github.com/layer5io/meshery/server/helpers"
	"github.com/layer5io/meshery/server/helpers/utils"
	"github.com/layer5io/meshery/server/models"
	"github.com/layer5io/meshery/server/models/pattern/core"
	"github.com/layer5io/meshkit/models/events"
	meshkitoci "github.com/layer5io/meshkit/models/oci"
	meshkitutils "github.com/layer5io/meshkit/utils"

	"github.com/layer5io/meshkit/models/meshmodel/core/v1beta1"
	"github.com/layer5io/meshkit/models/meshmodel/entity"
	"github.com/layer5io/meshkit/models/meshmodel/registry"

	regv1beta1 "github.com/layer5io/meshkit/models/meshmodel/registry/v1beta1"
)

/**Meshmodel endpoints **/
const DefaultPageSizeForMeshModelComponents = 25

// swagger:route GET /api/meshmodels/categories/{category}/models GetMeshmodelModelsByCategories idGetMeshmodelModelsByCategories
//
// Handle GET request for getting all meshmodel models for a given category. The component type/model name should be lowercase like "kubernetes", "istio"
//
// ```?version={version}``` If version is unspecified then all models are returned
//
// ```?order={field}``` orders on the passed field
//
// ```?search={modelname}``` If search is non empty then a greedy search is performed
//
// ```?sort={[asc/desc]}``` Default behavior is asc
//
// ```?page={page-number}``` Default page number is 1
//
// ```?pagesize={pagesize}``` Default pagesize is 25. To return all results: ```pagesize=all```
// ```?annotations={["true"/"false"/]}``` When this query parameter is "true", only models with the "isAnnotation" property set to true are returned. When  this query parameter is "false", all models except those considered to be annotation models are returned. Any other value of the query parameter results in both annoations as well as non-annotation models being returned.
// responses:
// ```?annotations={["true"/"false"/]}``` If "true" models having "isAnnotation" property as true are "only" returned, If false all models except "annotations" are returned. Any other value of the query parameter results in both annoations as well as non-annotation models being returned.
//
//	200: []meshmodelModelsDuplicateResponseWrapper
func (h *Handler) GetMeshmodelModelsByCategories(rw http.ResponseWriter, r *http.Request) {
	rw.Header().Add("Content-Type", "application/json")
	enc := json.NewEncoder(rw)
	cat := mux.Vars(r)["category"]
	queryParams := r.URL.Query()
	page, offset, limit, search, order, sort, _ := getPaginationParams(r)
	returnAnnotationComp := queryParams.Get("annotations")

	filter := &regv1beta1.ModelFilter{
		Category:    cat,
		Version:     queryParams.Get("version"),
		Limit:       limit,
		Offset:      offset,
		OrderOn:     order,
		Sort:        sort,
		Annotations: returnAnnotationComp,
	}
	if search != "" {
		filter.Greedy = true
		filter.DisplayName = search
	}
	entities, count, _, _ := h.registryManager.GetEntities(filter)
	var modelDefs []v1beta1.Model
	for _, model := range entities {
		model, ok := model.(*v1beta1.Model)
		if ok {
			modelDefs = append(modelDefs, *model)
		}
	}

	var pgSize int64
	if limit == 0 {
		pgSize = count
	} else {
		pgSize = int64(limit)
	}

	res := models.MeshmodelsDuplicateAPIResponse{
		Page:     page,
		PageSize: int(pgSize),
		Count:    count,
		Models:   models.FindDuplicateModels(modelDefs),
	}

	if err := enc.Encode(res); err != nil {
		h.log.Error(ErrGetMeshModels(err)) //TODO: Add appropriate meshkit error
		http.Error(rw, ErrGetMeshModels(err).Error(), http.StatusInternalServerError)
	}
}

// swagger:route GET /api/meshmodels/categories/{category}/models/{model} GetMeshmodelModelsByCategoriesByModel idGetMeshmodelModelsByCategoriesByModel
//
// Handle GET request for getting all meshmodel models for a given category. The component type/model name should be lowercase like "kubernetes", "istio"
//
// ```?version={version}``` If version is unspecified then all models are returned
//
// ```?order={field}``` orders on the passed field
//
// ```?search={[true/false]}``` If search is true then a greedy search is performed
//
// ```?sort={[asc/desc]}``` Default behavior is asc
//
// ```?page={page-number}``` Default page number is 1
//
// ```?pagesize={pagesize}``` Default pagesize is 25. To return all results: ```pagesize=all```
// responses:
// ```?annotations={["true"/"false"/]}``` If "true" models having "isAnnotation" property as true are "only" returned, If false all models except "annotations" are returned. Any other value of the query parameter results in both annoations as well as non-annotation models being returned.
//
//	200: []meshmodelModelsDuplicateResponseWrapper
func (h *Handler) GetMeshmodelModelsByCategoriesByModel(rw http.ResponseWriter, r *http.Request) {
	rw.Header().Add("Content-Type", "application/json")
	enc := json.NewEncoder(rw)
	cat := mux.Vars(r)["category"]
	model := mux.Vars(r)["model"]
	queryParams := r.URL.Query()
	page, offset, limit, search, order, sort, _ := getPaginationParams(r)
	var greedy bool
	if search == "true" {
		greedy = true
	}
	returnAnnotationComp := queryParams.Get("annotations")

	entities, count, _, _ := h.registryManager.GetEntities(&regv1beta1.ModelFilter{
		Category:    cat,
		Name:        model,
		Version:     queryParams.Get("version"),
		Limit:       limit,
		Offset:      offset,
		Greedy:      greedy,
		OrderOn:     order,
		Sort:        sort,
		Annotations: returnAnnotationComp,
	})

	var modelDefs []v1beta1.Model
	for _, model := range entities {
		model, ok := model.(*v1beta1.Model)
		if ok {
			modelDefs = append(modelDefs, *model)
		}
	}

	var pgSize int64
	if limit == 0 {
		pgSize = count
	} else {
		pgSize = int64(limit)
	}

	res := models.MeshmodelsDuplicateAPIResponse{
		Page:     page,
		PageSize: int(pgSize),
		Count:    count,
		Models:   models.FindDuplicateModels(modelDefs),
	}

	if err := enc.Encode(res); err != nil {
		h.log.Error(ErrGetMeshModels(err)) //TODO: Add appropriate meshkit error
		http.Error(rw, ErrGetMeshModels(err).Error(), http.StatusInternalServerError)
	}
}

// swagger:route GET /api/meshmodels/models GetMeshmodelModels idGetMeshmodelModels
// Handle GET request for getting all meshmodel models
//
// # Returns a list of registered models across all categories
//
// ```?version={version}``` If version is unspecified then all models are returned
//
// ```?order={field}``` orders on the passed field
//
// ```?search={modelname}``` If search is non empty then a greedy search is performed
//
// ```?sort={[asc/desc]}``` Default behavior is asc
//
// ```?page={page-number}``` Default page number is 1
//
// ```?pagesize={pagesize}``` Default pagesize is 25. To return all results: ```pagesize=all```
// responses:
// ```?annotations={["true"/"false"/]}``` If "true" models having "isAnnotation" property as true are "only" returned, If false all models except "annotations" are returned. Any other value of the query parameter results in both annoations as well as non-annotation models being returned.
//
//	200: meshmodelModelsDuplicateResponseWrapper
func (h *Handler) GetMeshmodelModels(rw http.ResponseWriter, r *http.Request) {
	rw.Header().Add("Content-Type", "application/json")
	enc := json.NewEncoder(rw)
	queryParams := r.URL.Query()
	page, offset, limit, search, order, sort, _ := getPaginationParams(r)
	v := queryParams.Get("version")
	returnAnnotationComp := queryParams.Get("annotations")

	filter := &regv1beta1.ModelFilter{
		Registrant:  queryParams.Get("registrant"),
		Version:     v,
		Limit:       limit,
		Offset:      offset,
		OrderOn:     order,
		Sort:        sort,
		Annotations: returnAnnotationComp,

		Components:    queryParams.Get("components") == "true",
		Relationships: queryParams.Get("relationships") == "true",
		Status:        queryParams.Get("status"),
	}
	if search != "" {
		filter.DisplayName = search
		filter.Greedy = true
	}

	entities, count, _, _ := h.registryManager.GetEntities(filter)
	var modelDefs []v1beta1.Model
	for _, model := range entities {
		model, ok := model.(*v1beta1.Model)
		if ok {
			modelDefs = append(modelDefs, *model)
		}
	}
	var pgSize int64
	if limit == 0 {
		pgSize = count
	} else {
		pgSize = int64(limit)
	}

	res := models.MeshmodelsDuplicateAPIResponse{
		Page:     page,
		PageSize: int(pgSize),
		Count:    count,
		Models:   models.FindDuplicateModels(modelDefs),
	}

	if err := enc.Encode(res); err != nil {
		h.log.Error(ErrGetMeshModels(err)) //TODO: Add appropriate meshkit error
		http.Error(rw, ErrGetMeshModels(err).Error(), http.StatusInternalServerError)
	}
}

// swagger:route GET /api/meshmodels/models/{model} GetMeshmodelModelsByName idGetMeshmodelModelsByName
// Handle GET request for getting all meshmodel models. The component type/model name should be lowercase like "kubernetes", "istio"
//
// # Returns a list of registered models across all categories
//
// ```?version={version}``` If version is unspecified then all models are returned
//
// ```?order={field}``` orders on the passed field
//
// ```?search={[true/false]}``` If search is true then a greedy search is performed
//
// ```?sort={[asc/desc]}``` Default behavior is asc
//
// ```?page={page-number}``` Default page number is 1
//
// ```?pagesize={pagesize}``` Default pagesize is 25. To return all results: ```pagesize=all```
// responses:
// ```?annotations={["true"/"false"/]}``` If "true" models having "isAnnotation" property as true are "only" returned, If false all models except "annotations" are returned. Any other value of the query parameter results in both annoations as well as non-annotation models being returned.
//
//	200: []meshmodelModelsDuplicateResponseWrapper
func (h *Handler) GetMeshmodelModelsByName(rw http.ResponseWriter, r *http.Request) {
	rw.Header().Add("Content-Type", "application/json")
	enc := json.NewEncoder(rw)
	name := mux.Vars(r)["model"]
	queryParams := r.URL.Query()
	page, offset, limit, search, order, sort, _ := getPaginationParams(r)
	var greedy bool
	if search == "true" {
		greedy = true
	}
	v := queryParams.Get("version")
	returnAnnotationComp := queryParams.Get("annotations")
	entities, count, _, _ := h.registryManager.GetEntities(&regv1beta1.ModelFilter{
		Name:        name,
		Version:     v,
		Limit:       limit,
		Offset:      offset,
		Greedy:      greedy,
		OrderOn:     order,
		Sort:        sort,
		Annotations: returnAnnotationComp,

		Components:    queryParams.Get("components") == "true",
		Relationships: queryParams.Get("relationships") == "true",
	})

	var modelDefs []v1beta1.Model
	for _, model := range entities {
		model, ok := model.(*v1beta1.Model)
		if ok {
			modelDefs = append(modelDefs, *model)
		}
	}

	var pgSize int64
	if limit == 0 {
		pgSize = count
	} else {
		pgSize = int64(limit)
	}

	res := models.MeshmodelsDuplicateAPIResponse{
		Page:     page,
		PageSize: int(pgSize),
		Count:    count,
		Models:   models.FindDuplicateModels(modelDefs),
	}

	if err := enc.Encode(res); err != nil {
		h.log.Error(ErrGetMeshModels(err)) //TODO: Add appropriate meshkit error
		http.Error(rw, ErrGetMeshModels(err).Error(), http.StatusInternalServerError)
	}
}

// swagger:route GET /api/meshmodels/categories GetMeshmodelCategories idGetMeshmodelCategories
// Handle GET request for getting all meshmodel categories
//
// ```?order={field}``` orders on the passed field
//
// ```?sort={[asc/desc]}``` Default behavior is asc
//
// ```?search={categoryName}``` If search is non empty then a greedy search is performed
//
// ```?page={page-number}``` Default page number is 1
//
// ```?pagesize={pagesize}``` Default pagesize is 25. To return all results: ```pagesize=all```
// responses:
//
//	200: []meshmodelCategoriesResponseWrapper
func (h *Handler) GetMeshmodelCategories(rw http.ResponseWriter, r *http.Request) {
	rw.Header().Add("Content-Type", "application/json")
	enc := json.NewEncoder(rw)
	page, offset, limit, search, order, sort, _ := getPaginationParams(r)
	filter := &regv1beta1.CategoryFilter{
		Limit:   limit,
		Offset:  offset,
		OrderOn: order,
		Sort:    sort,
	}
	if search != "" {
		filter.Greedy = true
		filter.Name = search
	}

	categories, count, _, _ := h.registryManager.GetEntities(filter)

	var pgSize int64

	if limit == 0 {
		pgSize = count
	} else {
		pgSize = int64(limit)
	}

	res := models.MeshmodelCategoriesAPIResponse{
		Page:       page,
		PageSize:   int(pgSize),
		Count:      count,
		Categories: categories,
	}

	if err := enc.Encode(res); err != nil {
		h.log.Error(ErrGetMeshModels(err)) //TODO: Add appropriate meshkit error
		http.Error(rw, ErrGetMeshModels(err).Error(), http.StatusInternalServerError)
	}
}

// swagger:route GET /api/meshmodels/categories/{category} GetMeshmodelCategoriesByName idGetMeshmodelCategoriesByName
// Handle GET request for getting all meshmodel categories of a given name
//
// ```?order={field}``` orders on the passed field
//
// ```?sort={[asc/desc]}``` Default behavior is asc
//
// ```?page={page-number}``` Default page number is 1
//
// ```?pagesize={pagesize}``` Default pagesize is 25. To return all results: ```pagesize=all```
//
// ```?search={[true/false]}``` If search is true then a greedy search is performed
// responses:
//
//	200: []meshmodelCategoriesResponseWrapper
func (h *Handler) GetMeshmodelCategoriesByName(rw http.ResponseWriter, r *http.Request) {
	rw.Header().Add("Content-Type", "application/json")
	enc := json.NewEncoder(rw)
	page, offset, limit, search, order, sort, _ := getPaginationParams(r)
	name := mux.Vars(r)["category"]
	var greedy bool
	if search == "true" {
		greedy = true
	}
	categories, count, _, _ := h.registryManager.GetEntities(&regv1beta1.CategoryFilter{
		Name:    name,
		Limit:   limit,
		Greedy:  greedy,
		Offset:  offset,
		OrderOn: order,
		Sort:    sort,
	})

	var pgSize int64

	if limit == 0 {
		pgSize = count
	} else {
		pgSize = int64(limit)
	}

	res := models.MeshmodelCategoriesAPIResponse{
		Page:       page,
		PageSize:   int(pgSize),
		Count:      count,
		Categories: categories,
	}

	if err := enc.Encode(res); err != nil {
		h.log.Error(ErrGetMeshModels(err)) //TODO: Add appropriate meshkit error
		http.Error(rw, ErrGetMeshModels(err).Error(), http.StatusInternalServerError)
	}
}

// swagger:route GET /api/meshmodels/categories/{category}/models/{model}/components/{name} GetMeshmodelComponentsByNameByModelByCategory idGetMeshmodelComponentsByNameByModelByCategory
// Handle GET request for getting meshmodel components of a specific type by model and category.
//
// Example: ```/api/meshmodels/categories/Orchestration``` and Management/models/kubernetes/components/Namespace
// Components can be further filtered through query parameter
//
// ```?version={version}``` If version is unspecified then all model versions are returned
//
// ```?apiVersion={apiVersion}``` If apiVersion is unspecified then all components are returned
//
// ```?order={field}``` orders on the passed field
//
// ```?search={[true/false]}``` If search is true then a greedy search is performed
//
// ```?sort={[asc/desc]}``` Default behavior is asc
//
// ```?page={page-number}``` Default page number is 1
//
// ```?pagesize={pagesize}``` Default pagesize is 25. To return all results: ```pagesize=all```
//
// ```?annotations={["true"/"false"/]}``` If "true" components having "isAnnotation" property as true are "only" returned, If false all components except "annotations" are returned. Any other value of the query parameter results in both annoations as well as non-annotation components being returned.
// responses:
// 200: []meshmodelComponentsDuplicateResponseWrapper
func (h *Handler) GetMeshmodelComponentsByNameByModelByCategory(rw http.ResponseWriter, r *http.Request) {
	rw.Header().Add("Content-Type", "application/json")
	enc := json.NewEncoder(rw)
	page, offset, limit, search, order, sort, _ := getPaginationParams(r)
	name := mux.Vars(r)["name"]

	queryParams := r.URL.Query()
	var greedy bool
	if search == "true" {
		greedy = true
	}
	typ := mux.Vars(r)["model"]
	cat := mux.Vars(r)["category"]
	v := queryParams.Get("version")
	returnAnnotationComp := queryParams.Get("annotations")
	entities, count, _, _ := h.registryManager.GetEntities(&regv1beta1.ComponentFilter{
		Name:         name,
		CategoryName: cat,
		ModelName:    typ,
		APIVersion:   queryParams.Get("apiVersion"),
		Version:      v,
		Offset:       offset,
		Greedy:       greedy,
		Limit:        limit,
		OrderOn:      order,
		Sort:         sort,
		Annotations:  returnAnnotationComp,
	})

	comps := prettifyCompDefSchema(entities)

	var pgSize int64
	if limit == 0 {
		pgSize = count
	} else {
		pgSize = int64(limit)
	}

	response := models.MeshmodelComponentsDuplicateAPIResponse{
		Page:       page,
		PageSize:   int(pgSize),
		Count:      count,
		Components: models.FindDuplicateComponents(comps),
	}

	if err := enc.Encode(response); err != nil {
		h.log.Error(ErrGetMeshModels(err)) //TODO: Add appropriate meshkit error
		http.Error(rw, ErrGetMeshModels(err).Error(), http.StatusInternalServerError)
	}
}

// swagger:route GET /api/meshmodels/categories/{category}/components/{name} GetMeshmodelComponentsByNameByCategory idGetMeshmodelComponentsByNameByCategory
// Handle GET request for getting meshmodel components of a specific type category.
//
// Example: ```/api/meshmodels/categories/Orchestration``` and Management/components/Namespace
// Components can be further filtered through query parameter
//
// ```?model={model}``` If model is unspecified then all models are returned
//
// ```?version={version}``` If version is unspecified then all model versions are returned
//
// ```?apiVersion={apiVersion}``` If apiVersion is unspecified then all components are returned
//
// ```?order={field}``` orders on the passed field
//
// ```?search={[true/false]}``` If search is true then a greedy search is performed
//
// ```?sort={[asc/desc]}``` Default behavior is asc
//
// ```?page={page-number}``` Default page number is 1
//
// ```?pagesize={pagesize}``` Default pagesize is 25. To return all results: ```pagesize=all```
//
// ```?annotations={["true"/"false"/]}``` If "true" components having "isAnnotation" property as true are "only" returned, If false all components except "annotations" are returned. Any other value of the query parameter results in both annoations as well as non-annotation components being returned.
// responses:
//
//	200: []meshmodelComponentsDuplicateResponseWrapper
func (h *Handler) GetMeshmodelComponentsByNameByCategory(rw http.ResponseWriter, r *http.Request) {
	rw.Header().Add("Content-Type", "application/json")
	enc := json.NewEncoder(rw)
	page, offset, limit, search, order, sort, _ := getPaginationParams(r)
	name := mux.Vars(r)["name"]
	var greedy bool
	queryParams := r.URL.Query()
	if search == "true" {
		greedy = true
	}
	cat := mux.Vars(r)["category"]
	v := queryParams.Get("version")
	returnAnnotationComp := queryParams.Get("annotations")

	entities, count, _, _ := h.registryManager.GetEntities(&regv1beta1.ComponentFilter{
		Name:         name,
		ModelName:    queryParams.Get("model"),
		CategoryName: cat,
		APIVersion:   queryParams.Get("apiVersion"),
		Version:      v,
		Offset:       offset,
		Limit:        limit,
		Greedy:       greedy,
		OrderOn:      order,
		Sort:         sort,
		Annotations:  returnAnnotationComp,
	})
	comps := prettifyCompDefSchema(entities)

	var pgSize int64
	if limit == 0 {
		pgSize = count
	} else {
		pgSize = int64(limit)
	}

	response := models.MeshmodelComponentsDuplicateAPIResponse{
		Page:       page,
		PageSize:   int(pgSize),
		Count:      count,
		Components: models.FindDuplicateComponents(comps),
	}

	if err := enc.Encode(response); err != nil {
		h.log.Error(ErrGetMeshModels(err)) //TODO: Add appropriate meshkit error
		http.Error(rw, ErrGetMeshModels(err).Error(), http.StatusInternalServerError)
	}
}

// swagger:route GET /api/meshmodels/models/{model}/components/{name} GetMeshmodelComponentsByNameByModel idGetMeshmodelComponentsByNameByModel
// Handle GET request for getting meshmodel components of a specific  model.
//
// Example: ```/api/meshmodels/models/kubernetes/components/Namespace```
// Components can be further filtered through query parameter
//
// ```?version={version}``` If version is unspecified then all model versions are returned
//
// ```?apiVersion={apiVersion}``` If apiVersion is unspecified then all components are returned
//
// ```?order={field}``` orders on the passed field
//
// ```?sort={[asc/desc]}``` Default behavior is asc
//
// ```?search={[true/false]}``` If search is true then a greedy search is performed
//
// ```?page={page-number}``` Default page number is 1
//
// ```?pagesize={pagesize}``` Default pagesize is 25. To return all results: ```pagesize=all```
//
// ```?annotations={["true"/"false"/]}``` If "true" components having "isAnnotation" property as true are "only" returned, If false all components except "annotations" are returned. Any other value of the query parameter results in both annoations as well as non-annotation components being returned. returned.
// responses:
//
//	200: []meshmodelComponentsDuplicateResponseWrapper
func (h *Handler) GetMeshmodelComponentsByNameByModel(rw http.ResponseWriter, r *http.Request) {
	rw.Header().Add("Content-Type", "application/json")
	enc := json.NewEncoder(rw)
	page, offset, limit, search, order, sort, _ := getPaginationParams(r)
	name := mux.Vars(r)["name"]
	var greedy bool
	queryParams := r.URL.Query()

	if search == "true" {
		greedy = true
	}
	typ := mux.Vars(r)["model"]
	v := queryParams.Get("version")

	returnAnnotationComp := queryParams.Get("annotations")

	entities, count, _, _ := h.registryManager.GetEntities(&regv1beta1.ComponentFilter{
		Name:        name,
		ModelName:   typ,
		APIVersion:  queryParams.Get("apiVersion"),
		Version:     v,
		Offset:      offset,
		Greedy:      greedy,
		Limit:       limit,
		OrderOn:     order,
		Sort:        sort,
		Annotations: returnAnnotationComp,
	})
	comps := prettifyCompDefSchema(entities)

	var pgSize int64
	if limit == 0 {
		pgSize = count
	} else {
		pgSize = int64(limit)
	}

	response := models.MeshmodelComponentsDuplicateAPIResponse{
		Page:       page,
		PageSize:   int(pgSize),
		Count:      count,
		Components: models.FindDuplicateComponents(comps),
	}

	if err := enc.Encode(response); err != nil {
		h.log.Error(ErrGetMeshModels(err)) //TODO: Add appropriate meshkit error
		http.Error(rw, ErrGetMeshModels(err).Error(), http.StatusInternalServerError)
	}
}

// swagger:route GET /api/meshmodels/components/{name} GetAllMeshmodelComponentsByName idGetAllMeshmodelComponentsByName
// Handle GET request for getting meshmodel components of a specific type by name across all models and categories
//
// Example: ```/api/meshmodels/components/Namespace```
// Components can be further filtered through query parameter
//
// ```?model={model}``` If model is unspecified then all models are returned
//
// ```?version={version}``` If version is unspecified then all model versions are returned
//
// ```?apiVersion={apiVersion}``` If apiVersion is unspecified then all components are returned
//
// ```?order={field}``` orders on the passed field
//
// ```?sort={[asc/desc]}``` Default behavior is asc
//
// ```?trim={[true]}``` When trim is set to true, the underlying schemas are not returned for entities
//
// ```?search={[true/false]}``` If search is true then a greedy search is performed
//
// ```?page={page-number}``` Default page number is 1
//
// ```?pagesize={pagesize}``` Default pagesize is 25. To return all results: ```pagesize=all```
//
// ```?annotations={["true"/"false"/]}``` If "true" components having "isAnnotation" property as true are "only" returned, If false all components except "annotations" are returned. Any other value of the query parameter results in both annoations as well as non-annotation components being returned.
// responses:
// 200: []meshmodelComponentsDuplicateResponseWrapper
func (h *Handler) GetAllMeshmodelComponentsByName(rw http.ResponseWriter, r *http.Request) {
	rw.Header().Add("Content-Type", "application/json")
	enc := json.NewEncoder(rw)
	page, offset, limit, search, order, sort, _ := getPaginationParams(r)
	name := mux.Vars(r)["name"]
	var greedy bool
	queryParams := r.URL.Query()
	if search == "true" {
		greedy = true
	}
	v := queryParams.Get("version")
	returnAnnotationComp := queryParams.Get("annotations")
	entities, count, _, _ := h.registryManager.GetEntities(&regv1beta1.ComponentFilter{
		Name:        name,
		Trim:        queryParams.Get("trim") == "true",
		APIVersion:  queryParams.Get("apiVersion"),
		Version:     v,
		ModelName:   queryParams.Get("model"),
		Offset:      offset,
		Limit:       limit,
		Greedy:      greedy,
		OrderOn:     order,
		Sort:        sort,
		Annotations: returnAnnotationComp,
	})

	comps := prettifyCompDefSchema(entities)

	var pgSize int64
	if limit == 0 {
		pgSize = count
	} else {
		pgSize = int64(limit)
	}

	response := models.MeshmodelComponentsDuplicateAPIResponse{
		Page:       page,
		PageSize:   int(pgSize),
		Count:      count,
		Components: models.FindDuplicateComponents(comps),
	}

	if err := enc.Encode(response); err != nil {
		h.log.Error(ErrGetMeshModels(err)) //TODO: Add appropriate meshkit error
		http.Error(rw, ErrGetMeshModels(err).Error(), http.StatusInternalServerError)
	}
}

// swagger:route GET /api/meshmodels/models/{model}/components GetMeshmodelComponentByModel idGetMeshmodelComponentByModel
// Handle GET request for getting meshmodel components of a specific model. The component type/model name should be lowercase like "kubernetes", "istio"
//
// Example: ```/api/meshmodels/models/kubernetes/components```
// Components can be further filtered through query parameter
//
// ```?version={version}```
//
// ```?trim={[true]}``` When trim is set to true, the underlying schemas are not returned for entities
//
// ```?apiVersion={apiVersion}``` If apiVersion is unspecified then all models are returned
//
// ```?search={componentname}``` If search is non empty then a greedy search is performed
//
// ```?order={field}``` orders on the passed field
//
// ```?sort={[asc/desc]}``` Default behavior is asc
//
// ```?page={page-number}``` Default page number is 1
//
// ```?pagesize={pagesize}``` Default pagesize is 25. To return all results: ```pagesize=all```
//
// ```?annotations={["true"/"false"/]}``` If "true" components having "isAnnotation" property as true are "only" returned, If false all components except "annotations" are returned. Any other value of the query parameter results in both annoations as well as non-annotation components being returned.
// responses:
// 200: []meshmodelComponentsDuplicateResponseWrapper
func (h *Handler) GetMeshmodelComponentByModel(rw http.ResponseWriter, r *http.Request) {
	rw.Header().Add("Content-Type", "application/json")
	enc := json.NewEncoder(rw)
	page, offset, limit, search, order, sort, _ := getPaginationParams(r)
	typ := mux.Vars(r)["model"]
	queryParams := r.URL.Query()
	v := queryParams.Get("version")

	returnAnnotationComp := queryParams.Get("annotations")
	filter := &regv1beta1.ComponentFilter{
		ModelName:   typ,
		Version:     v,
		Trim:        queryParams.Get("trim") == "true",
		APIVersion:  queryParams.Get("apiVersion"),
		Limit:       limit,
		Offset:      offset,
		OrderOn:     order,
		Sort:        sort,
		Annotations: returnAnnotationComp,
	}
	if search != "" {
		filter.Greedy = true
		filter.DisplayName = search
	}
	entities, count, _, _ := h.registryManager.GetEntities(filter)
	comps := prettifyCompDefSchema(entities)

	var pgSize int64
	if limit == 0 {
		pgSize = count
	} else {
		pgSize = int64(limit)
	}

	response := models.MeshmodelComponentsDuplicateAPIResponse{
		Page:       page,
		PageSize:   int(pgSize),
		Count:      count,
		Components: models.FindDuplicateComponents(comps),
	}

	if err := enc.Encode(response); err != nil {
		h.log.Error(ErrGetMeshModels(err)) //TODO: Add appropriate meshkit error
		http.Error(rw, ErrGetMeshModels(err).Error(), http.StatusInternalServerError)
	}
}

// swagger:route GET /api/meshmodels/categories/{category}/models/{model}/components GetMeshmodelComponentByModelByCategory idGetMeshmodelComponentByModelByCategory
//
// Handle GET request for getting meshmodel components of a specific model and category. The component type/model name should be lowercase like "kubernetes", "istio"
//
// Example: ```/api/meshmodels/categories/Orchestration``` and Management/models/kubernetes/components
// Components can be further filtered through query parameter
//
// ```?version={version}```
//
// ```?trim={[true]}``` When trim is set to true, the underlying schemas are not returned for entities
//
// ```?apiVersion={apiVersion}``` If apiVersion is unspecified then all models are returned
//
// ```?order={field}``` orders on the passed field
//
// ```?search={componentname}``` If search is non empty then a greedy search is performed
//
// ```?sort={[asc/desc]}``` Default behavior is asc
//
// ```?page={page-number}``` Default page number is 1
//
// ```?pagesize={pagesize}``` Default pagesize is 25. To return all results: ```pagesize=all```
//
// ```?annotations={["true"/"false"/]}``` If "true" components having "isAnnotation" property as true are "only" returned, If false all components except "annotations" are returned. Any other value of the query parameter results in both annoations as well as non-annotation components being returned.
// responses:
// 200: []meshmodelComponentsDuplicateResponseWrapper
func (h *Handler) GetMeshmodelComponentByModelByCategory(rw http.ResponseWriter, r *http.Request) {
	rw.Header().Add("Content-Type", "application/json")
	enc := json.NewEncoder(rw)
	page, offset, limit, search, order, sort, _ := getPaginationParams(r)
	typ := mux.Vars(r)["model"]
	cat := mux.Vars(r)["category"]
	queryParams := r.URL.Query()
	v := queryParams.Get("version")
	returnAnnotationComp := queryParams.Get("annotations")
	filter := &regv1beta1.ComponentFilter{
		CategoryName: cat,
		ModelName:    typ,
		Version:      v,
		Trim:         queryParams.Get("trim") == "true",
		APIVersion:   queryParams.Get("apiVersion"),
		Limit:        limit,
		Offset:       offset,
		OrderOn:      order,
		Sort:         sort,
		Annotations:  returnAnnotationComp,
	}
	if search != "" {
		filter.Greedy = true
		filter.DisplayName = search
	}
	entities, count, _, _ := h.registryManager.GetEntities(filter)
	comps := prettifyCompDefSchema(entities)

	var pgSize int64
	if limit == 0 {
		pgSize = count
	} else {
		pgSize = int64(limit)
	}

	response := models.MeshmodelComponentsDuplicateAPIResponse{
		Page:       page,
		PageSize:   int(pgSize),
		Count:      count,
		Components: models.FindDuplicateComponents(comps),
	}

	if err := enc.Encode(response); err != nil {
		h.log.Error(ErrGetMeshModels(err)) //TODO: Add appropriate meshkit error
		http.Error(rw, ErrGetMeshModels(err).Error(), http.StatusInternalServerError)
	}
}

// swagger:route GET /api/meshmodels/categories/{category}/components GetMeshmodelComponentByCategory idGetMeshmodelComponentByCategory
// Handle GET request for getting meshmodel components of a specific model and category.
//
// # Components can be further filtered through query parameter
//
// ```?version={version}```
//
// ```?trim={[true]}``` When trim is set to true, the underlying schemas are not returned for entities
//
// ```?apiVersion={apiVersion}``` If apiVersion is unspecified then all models are returned
//
// ```?order={field}``` orders on the passed field
//
// ```?search={componentname}``` If search is non empty then a greedy search is performed
//
// ```?sort={[asc/desc]}``` Default behavior is asc
//
// ```?page={page-number}``` Default page number is 1
//
// ```?pagesize={pagesize}``` Default pagesize is 25. To return all results: ```pagesize=all```
//
// ```?annotations={["true"/"false"/]}``` If "true" components having "isAnnotation" property as true are "only" returned, If false all components except "annotations" are returned. Any other value of the query parameter results in both annoations as well as non-annotation components being returned.
// responses:
//
//	200: []meshmodelComponentsDuplicateResponseWrapper
func (h *Handler) GetMeshmodelComponentByCategory(rw http.ResponseWriter, r *http.Request) {
	rw.Header().Add("Content-Type", "application/json")
	enc := json.NewEncoder(rw)
	page, offset, limit, search, order, sort, _ := getPaginationParams(r)
	cat := mux.Vars(r)["category"]
	queryParams := r.URL.Query()
	v := queryParams.Get("version")
	returnAnnotationComp := queryParams.Get("annotations")
	filter := &regv1beta1.ComponentFilter{
		CategoryName: cat,
		Version:      v,
		Trim:         queryParams.Get("trim") == "true",
		APIVersion:   queryParams.Get("apiVersion"),
		Limit:        limit,
		Offset:       offset,
		OrderOn:      order,
		Sort:         sort,
		Annotations:  returnAnnotationComp,
	}
	if search != "" {
		filter.Greedy = true
		filter.DisplayName = search
	}
	entities, count, _, _ := h.registryManager.GetEntities(filter)
	comps := prettifyCompDefSchema(entities)

	var pgSize int64
	if limit == 0 {
		pgSize = count
	} else {
		pgSize = int64(limit)
	}

	response := models.MeshmodelComponentsDuplicateAPIResponse{
		Page:       page,
		PageSize:   int(pgSize),
		Count:      count,
		Components: models.FindDuplicateComponents(comps),
	}

	if err := enc.Encode(response); err != nil {
		h.log.Error(ErrGetMeshModels(err)) //TODO: Add appropriate meshkit error
		http.Error(rw, ErrGetMeshModels(err).Error(), http.StatusInternalServerError)
	}
}

// swagger:route GET /api/meshmodels/components GetAllMeshmodelComponents idGetAllMeshmodelComponents
// Handle GET request for getting meshmodel components across all models and categories
//
// # Components can be further filtered through query parameter
//
// ```?version={version}```
//
// ```?apiVersion={apiVersion}``` If apiVersion is unspecified then all models are returned
//
// ```?order={field}``` orders on the passed field
//
// ```?search={componentname}``` If search is non empty then a greedy search is performed
//
// ```?trim={[true]}``` When trim is set to true, the underlying schemas are not returned for entities
//
// ```?sort={[asc/desc]}``` Default behavior is asc
//
// ```?page={page-number}``` Default page number is 1
//
// ```?pagesize={pagesize}``` Default pagesize is 25. To return all results: ```pagesize=all```
//
// ```?annotations={["true"/"false"/]}``` If "true" components having "isAnnotation" property as true are "only" returned, If false all components except "annotations" are returned. Any other value of the query parameter results in both annoations as well as non-annotation components being returned.
// responses:
//  200: meshmodelComponentsDuplicateResponseWrapper

func (h *Handler) GetAllMeshmodelComponents(rw http.ResponseWriter, r *http.Request) {
	rw.Header().Add("Content-Type", "application/json")
	enc := json.NewEncoder(rw)
	page, offset, limit, search, order, sort, _ := getPaginationParams(r)
	queryParams := r.URL.Query()
	v := queryParams.Get("version")
	returnAnnotationComp := queryParams.Get("annotations")
	filter := &regv1beta1.ComponentFilter{
		Version:     v,
		Trim:        queryParams.Get("trim") == "true",
		APIVersion:  queryParams.Get("apiVersion"),
		Limit:       limit,
		Offset:      offset,
		OrderOn:     order,
		Sort:        sort,
		Annotations: returnAnnotationComp,
	}
	if search != "" {
		filter.Greedy = true
		filter.DisplayName = search
	}
	entities, count, _, _ := h.registryManager.GetEntities(filter)
	comps := prettifyCompDefSchema(entities)

	var pgSize int64

	if limit == 0 {
		pgSize = count
	} else {
		pgSize = int64(limit)
	}

	res := models.MeshmodelComponentsDuplicateAPIResponse{
		Page:       page,
		PageSize:   int(pgSize),
		Count:      count,
		Components: models.FindDuplicateComponents(comps),
	}

	if err := enc.Encode(res); err != nil {
		h.log.Error(ErrGetMeshModels(err)) //TODO: Add appropriate meshkit error
		http.Error(rw, ErrGetMeshModels(err).Error(), http.StatusInternalServerError)
	}
}

// swagger:route POST /api/meshmodel/components/register MeshmodelValidate idPostMeshModelValidate
// Handle POST request for registering meshmodel components.
//
// Validate the given value with the given schema
// responses:
// 	200:

// request body should be json
// request body should be of ComponentCapability format
func (h *Handler) RegisterMeshmodelComponents(rw http.ResponseWriter, r *http.Request) {
	dec := json.NewDecoder(r.Body)
	var cc registry.MeshModelRegistrantData
	err := dec.Decode(&cc)
	if err != nil {
		http.Error(rw, err.Error(), http.StatusBadRequest)
		return
	}
	var c v1beta1.ComponentDefinition
	switch cc.EntityType {
	case entity.ComponentDefinition:
		var isModelError bool
		var isRegistranError bool
		err = json.Unmarshal(cc.Entity, &c)
		if err != nil {
			http.Error(rw, err.Error(), http.StatusBadRequest)
			return
		}
		utils.WriteSVGsOnFileSystem(&c)
		isRegistranError, isModelError, err = h.registryManager.RegisterEntity(cc.Host, &c)
		helpers.HandleError(cc.Host, &c, err, isModelError, isRegistranError)
	}
	err = helpers.WriteLogsToFiles()
	if err != nil {
		h.log.Error(err)
	}
	if err != nil {
		http.Error(rw, err.Error(), http.StatusBadRequest)
		return
	}
	go h.config.MeshModelSummaryChannel.Publish()
}

// swagger:route GET /api/meshmodels/registrants GetMeshmodelRegistrants
// Handle GET request for getting all meshmodel registrants
//
// # Returns a list of registrants and summary count of its models, components, and relationships
//
// ```?page={pagenumber}``` Default page number is 1
//
// ```?order={field}``` orders on the passed field
//
// ```?search={Hostname}``` Gets host by the name
//
// ```?sort={[asc/desc]}``` Default behavior is asc
//
// ```?pagesize={pagesize}``` Default pagesize is 25. To return all results: ```pagesize=all```
//
// responses:
//	200: []meshmodelRegistrantsResponseWrapper

func (h *Handler) GetMeshmodelRegistrants(rw http.ResponseWriter, r *http.Request) {
	rw.Header().Add("Content-Type", "application/json")
	enc := json.NewEncoder(rw)
	page, offset, limit, search, order, sort, _ := getPaginationParams(r)

	filter := &v1beta1.HostFilter{
		Limit:   limit,
		Offset:  offset,
		Sort:    sort,
		OrderOn: order,
	}
	if search != "" {
		filter.Greedy = true
		filter.DisplayName = search
	}
	hosts, count, err := h.registryManager.GetRegistrants(filter)
	if err != nil {
		h.log.Error(ErrGetMeshModels(err))
		http.Error(rw, ErrGetMeshModels(err).Error(), http.StatusInternalServerError)
		return
	}

	var pgSize int64

	if limit == 0 {
		pgSize = count
	} else {
		pgSize = int64(limit)
	}
	res := models.MeshmodelRegistrantsAPIResponse{
		Page:        page,
		PageSize:    int(pgSize),
		Count:       count,
		Registrants: hosts,
	}

	if err := enc.Encode(res); err != nil {
		h.log.Error(ErrGetMeshModels(err))
		http.Error(rw, ErrGetMeshModels(err).Error(), http.StatusInternalServerError)
	}
}

// swagger:route POST /api/meshmodel/update/status MeshModelUpdateEntityStatus idPostMeshModelUpdateEntityStatus
// Handle POST request for updating the ignore status of a model.
//
// Update the ignore status of a model based on the provided parameters.
//
// responses:
// 	200: noContentWrapper

// request body should be json
// request body should be of struct containing ID and Status fields
func (h *Handler) UpdateEntityStatus(rw http.ResponseWriter, r *http.Request, _ *models.Preference, user *models.User, provider models.Provider) {
	dec := json.NewDecoder(r.Body)
	userID := uuid.FromStringOrNil(user.ID)
	entityType := mux.Vars(r)["entityType"]
	var updateData struct {
		ID          string `json:"id"`
		Status      string `json:"status"`
		DisplayName string `json:"displayname"`
	}
	err := dec.Decode(&updateData)
	if err != nil {
		h.log.Error(ErrRequestBody(err))
		http.Error(rw, ErrRequestBody(err).Error(), http.StatusInternalServerError)
		return
	}

	eventBuilder := events.NewEvent().ActedUpon(userID).FromUser(userID).FromSystem(*h.SystemID).WithCategory(entityType).WithAction("update")
	err = h.registryManager.UpdateEntityStatus(updateData.ID, updateData.Status, entityType)
	if err != nil {
		eventBuilder.WithSeverity(events.Error).WithDescription(fmt.Sprintf("Failed to update '%s' status to %s", updateData.DisplayName, updateData.Status)).WithMetadata(map[string]interface{}{
			"error": err,
		})
		_event := eventBuilder.Build()
		_ = provider.PersistEvent(_event)
		go h.config.EventBroadcaster.Publish(userID, _event)
		http.Error(rw, err.Error(), http.StatusInternalServerError)
		return
	}

	description := fmt.Sprintf("Status of '%s' updated to %s.", updateData.DisplayName, updateData.Status)

	event := eventBuilder.WithSeverity(events.Informational).WithDescription(description).Build()
	_ = provider.PersistEvent(event)
	go h.config.EventBroadcaster.Publish(userID, event)

	// Respond with success status
	rw.WriteHeader(http.StatusNoContent)
}

func prettifyCompDefSchema(entities []entity.Entity) []v1beta1.ComponentDefinition {
	var comps []v1beta1.ComponentDefinition
	for _, r := range entities {
		comp, ok := r.(*v1beta1.ComponentDefinition)
		if ok {
			m := make(map[string]interface{})
			_ = json.Unmarshal([]byte(comp.Component.Schema), &m)
			m = core.Format.Prettify(m, true)
			b, _ := json.Marshal(m)
			comp.Component.Schema = string(b)
			comps = append(comps, *comp)
		}
	}
	return comps
}

// swagger:route POST /api/meshmodel/register RegisterMeshmodels idRegisterMeshmodels
// Handle POST request for registering entites like components and relationships model.
//
// Register model based on thier Schema Version.
//
// responses:
// 	200: noContentWrapper

// request content byte in form value and header of the type in form

func (h *Handler) RegisterMeshmodels(rw http.ResponseWriter, r *http.Request, _ *models.Preference, user *models.User, provider models.Provider) {
	var response models.RegistryAPIResponse
	defer func() {
		_ = r.Body.Close()
	}()
	var mu sync.Mutex
	userID := uuid.FromStringOrNil(user.ID)
	var message strings.Builder

	var importRequest struct {
		ImportBody struct {
			ModelFile []byte `json:"model_file"`
			URL       string `json:"url,omitempty"`
			FileName  string `json:"file_name,omitempty"`
		} `json:"importBody"`
		UploadType string `json:"uploadType"`
	}

	err := json.NewDecoder(r.Body).Decode(&importRequest)
	if err != nil {
		h.log.Info("Error in unmarshalling request body")
		http.Error(rw, "Invalid request format", http.StatusBadRequest)
		return
	}
	base64Data, err := json.Marshal(importRequest.ImportBody.ModelFile)
	if err != nil {
		http.Error(rw, "Internal server error", http.StatusInternalServerError)
		return
	}
	base64String := string(base64Data)
	//remove double quotes
	base64String = base64String[1 : len(base64String)-1]

	decodedBytes, err := base64.StdEncoding.DecodeString(base64String)
	if err != nil {
		http.Error(rw, "Invalid base64 data", http.StatusBadRequest)
		return
	}
<<<<<<< HEAD
	switch importRequest.UploadType {
	case "url":
		//future implementation
		break
	case "file":
		tempFile, err := os.CreateTemp("", importRequest.ImportBody.FileName)
		if err != nil {
			err = meshkitutils.ErrCreateFile(err, "Error creating temp file")
			h.handleError(rw, err, err.Error())
=======
	message := ""
	if entityType == entity.ComponentDefinition {
		message = "Registered Component"
	} else {
		message = "Registered Relationship"
	}
	h.log.Info(message)
	rw.WriteHeader(http.StatusOK)
	_, _ = rw.Write([]byte(message))
}
func writeMessageString(compCount int, relCount int) strings.Builder {

	var message strings.Builder

	if compCount > 0 {
		message.WriteString(fmt.Sprintf("Total Components Registered: %d", compCount))
	}
>>>>>>> 7a804f07

			return
		}
		defer os.Remove(tempFile.Name())

		_, err = tempFile.Write(decodedBytes)
		if err != nil {
			err = meshkitutils.ErrWriteFile(err, importRequest.ImportBody.FileName)
			h.handleError(rw, err, err.Error())
			return
		}
		tempFile.Close()
		isYaml := meshkitutils.IsYaml(tempFile.Name())
		if isYaml {
			processFileToRegistry(&response, decodedBytes, &mu, importRequest.ImportBody.FileName, h)
			if response.EntityCount.TotalErrCount > 0 {
				response.ErrMsg = ErrMsgContruct(&response)
			}
			break
		}
		isOci := meshkitoci.IsOCIArtifact((decodedBytes))
		if isOci {
			tempFile, err := os.CreateTemp("", "oci-artifact-*.tar")
			if err != nil {
				err = meshkitutils.ErrCreateFile(err, "Error creating temp file")
				h.handleError(rw, err, err.Error())
				return
			}
			defer os.Remove(tempFile.Name())

			if _, err := tempFile.Write(decodedBytes); err != nil {
				err = meshkitutils.ErrWriteFile(err, importRequest.ImportBody.FileName)
				h.handleError(rw, err, err.Error())

				return
			}

			extractedDir, err := os.MkdirTemp("", "oci-extracted-")
			if err != nil {
				err = meshkitutils.ErrCreateDir(err, "Error creating temp directory")
				h.handleError(rw, err, err.Error())
				return
			}
			defer os.RemoveAll(extractedDir)

			if err := meshkitoci.UnCompressOCIArtifact(tempFile.Name(), extractedDir); err != nil {
				h.handleError(rw, err, err.Error())
				return
			}

			tarFilePath, err := findTarFile(extractedDir)
			if err != nil {
				h.handleError(rw, err, err.Error())
				return
			}
			if err := processUploadedFile(tarFilePath, extractedDir, h, &response, provider); err != nil {
				h.handleError(rw, err, err.Error())
				return
			}

			if response.EntityCount.TotalErrCount > 0 {
				response.ErrMsg = ErrMsgContruct(&response)
			}
		} else {
			if tempFile, err := createTempFile(string(decodedBytes)); err != nil {
				h.sendErrorEvent(userID, provider, "Failed to create temp file", err)
				h.handleError(rw, err, err.Error())
				return
			} else {
				defer os.Remove(tempFile.Name())
				tempDir, err := os.MkdirTemp("", "extracted-")
				if err != nil {
					err = meshkitutils.ErrCreateDir(err, "Error creating temp directory")
					h.handleError(rw, err, err.Error())
					http.Error(rw, err.Error(), http.StatusInternalServerError)
					return
				}
				defer os.RemoveAll(tempDir)
				if err := processUploadedFile(tempFile.Name(), tempDir, h, &response, provider); err != nil {
					h.handleError(rw, err, err.Error())
					return
				}

				if response.EntityCount.TotalErrCount > 0 {
					response.ErrMsg = ErrMsgContruct(&response)
				}
			}
		}

	}
	message = writeMessageString(&response)
	h.sendSuccessResponse(rw, userID, provider, message.String(), response.ErrMsg, &response)
}<|MERGE_RESOLUTION|>--- conflicted
+++ resolved
@@ -1226,7 +1226,7 @@
 		http.Error(rw, "Invalid base64 data", http.StatusBadRequest)
 		return
 	}
-<<<<<<< HEAD
+
 	switch importRequest.UploadType {
 	case "url":
 		//future implementation
@@ -1236,26 +1236,6 @@
 		if err != nil {
 			err = meshkitutils.ErrCreateFile(err, "Error creating temp file")
 			h.handleError(rw, err, err.Error())
-=======
-	message := ""
-	if entityType == entity.ComponentDefinition {
-		message = "Registered Component"
-	} else {
-		message = "Registered Relationship"
-	}
-	h.log.Info(message)
-	rw.WriteHeader(http.StatusOK)
-	_, _ = rw.Write([]byte(message))
-}
-func writeMessageString(compCount int, relCount int) strings.Builder {
-
-	var message strings.Builder
-
-	if compCount > 0 {
-		message.WriteString(fmt.Sprintf("Total Components Registered: %d", compCount))
-	}
->>>>>>> 7a804f07
-
 			return
 		}
 		defer os.Remove(tempFile.Name())
