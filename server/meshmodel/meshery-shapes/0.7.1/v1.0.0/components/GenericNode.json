{
  "capabilities": null,
  "component": {
    "kind": "GenericNode",
    "schema": "",
    "version": "core.meshery.io/v1alpha1"
  },
  "configuration": null,
  "description": "",
  "displayName": "GenericNode",
  "format": "JSON",
  "id": "00000000-0000-0000-0000-000000000000",
  "metadata": {
    "defaultData": "{\"label\":\"\"}",
    "genealogy": "",
    "isAnnotation": true,
    "published": false,
    "shapePolygonPoints": ""
  },
  "model": {
    "category": {
      "name": "Orchestration \u0026 Management"
    },
    "displayName": "Meshery Shapes",
    "id": "00000000-0000-0000-0000-000000000000",
    "metadata": {
      "isAnnotation": true,
      "subCategory": "App Definition and Development",
      "svgColor": "\u003c?xml version=\"1.0\" encoding=\"UTF-8\"?\u003e\u003c!DOCTYPE svg\u003e\u003csvg xmlns=\"http://www.w3.org/2000/svg\" width=\"20\" height=\"20\" viewBox=\"0 0 40 40\" fill=\"none\"\u003e\n\u003cpath xmlns=\"http://www.w3.org/2000/svg\" d=\"M12.5137 36.6823C3.30027 32.2711 -0.593255 21.2252 3.81749 12.0105C5.93563 7.58552 9.7246 4.18328 14.3509 2.55224C18.9772 0.921197 24.0618 1.19497 28.4863 3.31331C37.6998 7.72454 41.5932 18.7705 37.1825 27.9851C32.7718 37.1997 21.7272 41.0935 12.5137 36.6823Z\" fill=\"#00B39F\" fill-opacity=\"0.1\" stroke=\"#00B39F\" stroke-miterlimit=\"10\"\u003e\u003c/path\u003e\n\u003c/svg\u003e\n",
      "svgComplete": "",
      "svgWhite": "\u003c?xml version=\"1.0\" encoding=\"UTF-8\"?\u003e\u003c!DOCTYPE svg\u003e\u003csvg xmlns=\"http://www.w3.org/2000/svg\" width=\"20\" height=\"20\" viewBox=\"0 0 28 28\" fill=\"none\"\u003e\n  \u003cpath xmlns=\"http://www.w3.org/2000/svg\" d=\"M13.0064 10.0312C12.5024 7.03522 9.87043 4.73926 6.73448 4.73926C3.20654 4.73926 0.350586 7.59521 0.350586 11.1232C0.350586 14.2871 2.64655 16.8911 5.6425 17.395V12.3831C5.6425 11.0952 6.67848 10.0312 7.99446 10.0312H13.0064Z\" fill=\"#EAEFF1\"\u003e\u003c/path\u003e\n  \u003cpath xmlns=\"http://www.w3.org/2000/svg\" d=\"M12.9219 18.459C12.5019 17.731 12.5019 16.835 12.9219 16.107L15.5258 11.5991H7.96595C7.54596 11.5991 7.20996 11.9351 7.20996 12.3551V22.4349C7.20996 22.8549 7.54596 23.1909 7.96595 23.1909H18.0458C18.4658 23.1909 18.8018 22.8549 18.8018 22.4349V19.635H14.9658C14.1258 19.635 13.3419 19.187 12.9219 18.459Z\" fill=\"#EAEFF1\"\u003e\u003c/path\u003e\n  \u003cpath xmlns=\"http://www.w3.org/2000/svg\" d=\"M26.8385 16.9188L21.2386 7.20294C20.9586 6.69895 20.2026 6.69895 19.9226 7.20294L14.3227 16.9188C14.0427 17.4228 14.4067 18.0668 14.9947 18.0668H26.2225C26.7825 18.0668 27.1465 17.4228 26.8385 16.9188Z\" fill=\"#EAEFF1\"\u003e\u003c/path\u003e\n\u003c/svg\u003e"
    },
    "model": {
      "version": "0.7.1"
    },
    "name": "meshery-shapes",
    "registrant": {
      "created_at": "0001-01-01T00:00:00Z",
      "credential_id": "00000000-0000-0000-0000-000000000000",
      "deleted_at": "0001-01-01T00:00:00Z",
      "id": "00000000-0000-0000-0000-000000000000",
      "kind": "artifacthub",
      "name": "Artifact Hub",
      "status": "discovered",
      "sub_type": "",
      "type": "registry",
      "updated_at": "0001-01-01T00:00:00Z",
      "user_id": "00000000-0000-0000-0000-000000000000"
    },
    "connection_id": "00000000-0000-0000-0000-000000000000",
    "schemaVersion": "models.meshery.io/v1beta1",
    "status": "enabled",
    "subCategory": "App Definition and Development",
    "version": "v1.0.0",
    "components": null,
    "relationships": null
  },
  "schemaVersion": "components.meshery.io/v1beta1",
  "status": "enabled",
<<<<<<< HEAD
   "isNamespaced": false,
=======
   "isNamespaced": "false",
>>>>>>> 94e30191
  "styles": {
    "primaryColor": "#00B39F",
    "secondaryColor": "#00D3A9",
    "shape": "circle",
    "svgColor": "\u003csvg width=\"40\" height=\"40\" viewBox=\"0 0 40 40\" fill=\"none\" xmlns=\"http://www.w3.org/2000/svg\"\u003e\r\n\u003crect x=\"1.5\" y=\"1\" width=\"38\" height=\"38\" fill=\"#00B39F\" fill-opacity=\"0.1\" stroke=\"#00B39F\" stroke-miterlimit=\"10\"/\u003e\r\n\u003c/svg\u003e\r\n",
    "svgWhite": "\u003csvg width=\"40\" height=\"40\" viewBox=\"0 0 40 40\" fill=\"none\" xmlns=\"http://www.w3.org/2000/svg\"\u003e\r\n\u003crect x=\"1.5\" y=\"1\" width=\"38\" height=\"38\" fill=\"white\" fill-opacity=\"0.1\" stroke=\"white\" stroke-miterlimit=\"10\"/\u003e\r\n\u003c/svg\u003e\r\n"
  },
  "version": "v1.0.0"
}<|MERGE_RESOLUTION|>--- conflicted
+++ resolved
@@ -15,6 +15,7 @@
     "genealogy": "",
     "isAnnotation": true,
     "published": false,
+    "isNamespaced": false,
     "shapePolygonPoints": ""
   },
   "model": {
@@ -57,11 +58,7 @@
   },
   "schemaVersion": "components.meshery.io/v1beta1",
   "status": "enabled",
-<<<<<<< HEAD
    "isNamespaced": false,
-=======
-   "isNamespaced": "false",
->>>>>>> 94e30191
   "styles": {
     "primaryColor": "#00B39F",
     "secondaryColor": "#00D3A9",
