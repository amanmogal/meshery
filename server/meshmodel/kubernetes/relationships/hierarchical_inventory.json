{
  "apiVersion": "core.meshery.io/v1alpha1",
  "kind": "Hierarchical",
  "metadata": {
    "description": "A hierarchical inventory relationship in which the configuration of (parent) component is patched with the configuration of other (child) component. Eg: The configuration of the EnvoyFilter (parent) component is patched with the configuration as received from WASMFilter (child) component."
  },
  "model": {
    "name": "kubernetes",
    "version": "v1.25.2",
    "displayName": "Kubernetes",
    "category": {
      "name": "Orchestration \u0026 Management",
      "metadata": null
    },
    "metadata": {}
  },
  "subType": "Inventory",
  "evaluationQuery": "heirarchical_inventory_relationship",
  "selectors": [
    {
      "allow": {
        "from": [
          {
            "kind": "WASMFilter",
            "model": "istio-base",
            "patch": {
              "patchStrategy": "replace",
              "mutatorRef": [
                [
                  "settings",
                  "config"
                ],
                [
                  "settings",
                  "wasm-filter"
                ]
              ],
              "description": "WASM filter configuration to be applied to Envoy Filter."
            }
          }
        ],
        "to": [
          {
            "kind": "EnvoyFilter",
            "model": "istio-base",
            "patch": {
              "patchStrategy": "replace",
              "mutatedRef": [
                [
                  "settings",
                  "configPatches",
                  "_",
                  "patch",
                  "value"
                ]
              ],
              "description": "Receive the WASM filter configuration."
            }
          },
          {
            "kind": "WasmPlugin",
            "model": "istio-base",
            "patch": {
              "patchStrategy": "replace",
              "mutatedRef": [
                [
                  "settings",
                  "pluginConfig"
                ],
                [
                  "settings",
                  "spec",
                  "url"
                ]
              ],
              "description": "Receive the WASM filter configuration."
            }
          }
        ]
      },
      "deny": {
        "from": [],
        "to": []
      }
    },
    {
      "allow": {
        "from": [
          {
            "kind": "ConfigMap",
            "model": "kubernetes",
            "patch": {
              "patchStrategy": "replace",
              "mutatorRef": [
                [
                  "name"
                ]
              ],
              "description": "In Kubernetes, ConfigMaps are a versatile resource that can be referenced by various other resources to provide configuration data to applications or other Kubnernetes resources.\n\nBy referencing ConfigMaps in these various contexts, you can centralize and manage configuration data more efficiently, allowing for easier updates, versioning, and maintenance of configurations in a Kubernetes environment."
            }
          }
        ],
        "to": [
          {
            "kind": "Deployment",
            "model": "kubernetes",
            "patch": {
              "patchStrategy": "replace",
              "mutatedRef": [
                [
                  "settings",
                  "spec",
                  "template",
                  "spec",
                  "containers",
"resources",                   "_",
                  "envFrom",
                  "0",
                  "configMapRef",
                  "name"
                ]
              ],
              "description": "Deployments can reference ConfigMaps to inject configuration data into the Pods they manage. This is useful for maintaining consistent configuration across replica sets.\n\nThe keys from the ConfigMap will be exposed as environment variables to the containers within the pods managed by the Deployment."
            }
          },
          {
            "kind": "StatefulSet",
            "model": "kubernetes",
            "patch": {
              "patchStrategy": "replace",
              "mutatedRef": [
                [
                  "settings",
                  "spec",
                  "template",
                  "spec",
                  "containers",
"resources",                   "_",
                  "envFrom",
                  "0",
                  "configMapRef",
                  "name"
                ]
              ],
              "description": "StatefulSets can use ConfigMaps to provide configuration data to their pods in a similar way to Deployments.\n\nConfigMaps can be referenced in the Pod template specification of a StatefulSet to provide configuration data to each pod in a consistent manner."
            }
          },
          {
            "kind": "DaemonSet",
            "model": "kubernetes",
            "patch": {
              "patchStrategy": "replace",
              "mutatedRef": [
                [
                  "settings",
                  "spec",
                  "template",
                  "spec",
                  "containers",
"resources",                   "_",
                  "envFrom",
                  "0",
                  "configMapRef",
                  "name"
                ]
              ],
              "description": "DaemonSets, which ensure that a copy of a pod runs on each node, can utilize ConfigMaps to supply configuration data to their pods.\n\nThe keys from the ConfigMap will be exposed as environment variables to the containers within the pods managed by the DaemonSet."
            }
          },
          {
            "kind": "ReplicaSet",
            "model": "kubernetes",
            "patch": {
              "patchStrategy": "replace",
              "mutatedRef": [
                [
                  "settings",
                  "spec",
                  "template",
                  "spec",
                  "containers",
"resources",                   "_",
                  "envFrom",
                  "0",
                  "configMapRef",
                  "name"
                ]
              ],
              "description": "When deploying applications using ReplicaSets, you may need to configure each replica with specific settings, such as environment variables or configuration files. ConfigMaps can be referenced in the Pod template specification of a ReplicaSet to provide configuration data to each replica pod.DaemonSets, which ensure that a copy of a pod runs on each node, can utilize ConfigMaps to supply configuration data to their pods.\n\nThe keys from the ConfigMap will be exposed as environment variables to the containers within the pods managed by the ReplicaSet."
            }
          },
          {
            "kind": "Pod",
            "model": "kubernetes",
            "patch": {
              "patchStrategy": "replace",
              "mutatedRef": [
                [
                  "settings",
                  "spec",
                  "containers",
"resources",                   "_",
                  "envFrom",
                  "0",
                  "configMapRef",
                  "name"
                ]
              ],
              "description": "ConfigMaps can be referenced in the Pod specification to inject configuration data into the Pod's environment.\n\nThe keys from the ConfigMap will be exposed as environment variables to the container within the Pod."
            }
          },
          {
            "kind": "Job",
            "model": "kubernetes",
            "patch": {
              "patchStrategy": "replace",
              "mutatedRef": [
                [
                  "settings",
                  "spec",
                  "template",
                  "spec",
                  "containers",
"resources",                   "_",
                  "envFrom",
                  "0",
                  "configMapRef",
                  "name"
                ]
              ],
              "description": "ConfigMaps can be referenced in the Pod template specification within the Job definition to inject configuration data into the pods.\n\nThe keys from the ConfigMap will be exposed as environment variables to the container within the pod created by the Job."
            }
          },
          {
            "kind": "CronJob",
            "model": "kubernetes",
            "patch": {
              "patchStrategy": "replace",
              "mutatedRef": [
                [
                  "settings",
                  "spec",
                  "jobTemplate",
                  "spec",
                  "template",
                  "spec",
                  "containers",
"resources",                   "_",
                  "envFrom",
                  "0",
                  "configMapRef",
                  "name"
                ]
              ],
              "description": "ConfigMaps can be referenced in the Pod template specification within the CronJob definition to inject configuration data into the pods.\n\nThe keys from the ConfigMap will be exposed as environment variables to the container within the pod created by the CronJob."
            }
          }
        ]
      },
      "deny": {
        "from": [],
        "to": []
      }
    },
    {
      "allow": {
        "from": [
          {
<<<<<<< HEAD
            "kind": "LimitRange",
=======
            "kind": "Pod",
            "model": "kubernetes",
            "patch": {
              "patchStrategy": "replace",
              "mutatorRef": [
                [
                  "name"
                ],
                [
                  "namespace"
                ],
                [
                  "kind"
                ],
                [
                  "apiVersion"
                ]
              ],
              "description": "A Pod establishes an inventory relationship with Events. Pod specifications are patched with Event specifications to enable monitoring of Pod-related events, providing insights into their lifecycle and behavior within the cluster."
            }
          },
          {
            "kind": "Deployment",
            "model": "kubernetes",
            "patch": {
              "patchStrategy": "replace",
              "mutatorRef": [
                [
                  "name"
                ],
                [
                  "namespace"
                ],
                [
                  "kind"
                ],
                [
                  "apiVersion"
                ]
              ],
              "description": "A Deployment establishes an inventory relationship with Events. Deployment specifications are patched with Event specifications so that the Deployment can be monitored for events."
            }
          },
          {
            "kind": "StatefulSet",
            "model": "kubernetes",
            "patch": {
              "patchStrategy": "replace",
              "mutatorRef": [
                [
                  "name"
                ],
                [
                  "namespace"
                ],
                [
                  "kind"
                ],
                [
                  "apiVersion"
                ]
              ],
              "description": "A StatefulSet forms an inventory relationship with Events. StatefulSet configurations are integrated with Event specifications, facilitating the monitoring of StatefulSet events such as scaling, updates, and state transitions for effective management of stateful applications."
            }
          },
          {
            "kind": "ReplicaSet",
            "model": "kubernetes",
            "patch": {
              "patchStrategy": "replace",
              "mutatorRef": [
                [
                  "name"
                ],
                [
                  "namespace"
                ],
                [
                  "kind"
                ],
                [
                  "apiVersion"
                ]
              ],
              "description": "A ReplicaSet establishes an inventory relationship with Events. ReplicaSet configurations are synchronized with Event specifications, allowing the monitoring of ReplicaSet events such as pod creation, deletion, and scaling activities to maintain desired pod replicas."
            }
          },
          {
            "kind": "Service",
            "model": "kubernetes",
            "patch": {
              "patchStrategy": "replace",
              "mutatorRef": [
                [
                  "name"
                ],
                [
                  "namespace"
                ],
                [
                  "kind"
                ],
                [
                  "apiVersion"
                ]
              ],
              "description": "A Service maintains an inventory relationship with Events. Service definitions are aligned with Event specifications, enabling the monitoring of Service-related events such as service creation, endpoint updates, and load balancing activities to ensure seamless communication within the cluster."
            }
          },
          {
            "kind": "ConfigMap",
            "model": "kubernetes",
            "patch": {
              "patchStrategy": "replace",
              "mutatorRef": [
                [
                  "name"
                ],
                [
                  "namespace"
                ],
                [
                  "kind"
                ],
                [
                  "apiVersion"
                ]
              ],
              "description": "A ConfigMap forms an inventory relationship with Events. ConfigMap specifications are patched with Event specifications, allowing the monitoring of ConfigMap events such as creation, updates, and usage, enabling dynamic configuration management within the cluster."
            }
          },
          {
            "kind": "Secret",
            "model": "kubernetes",
            "patch": {
              "patchStrategy": "replace",
              "mutatorRef": [
                [
                  "name"
                ],
                [
                  "namespace"
                ],
                [
                  "kind"
                ],
                [
                  "apiVersion"
                ]
              ],
              "description": "A Secret establishes an inventory relationship with Events. Secret configurations are synchronized with Event specifications, facilitating the monitoring of Secret events such as creation, updates, and usage, ensuring secure handling of sensitive information within the cluster."
            }
          }
        ],
        "to": [
          {
            "kind": "Event",
            "model": "kubernetes",
            "patch": {
              "patchStrategy": "replace",
              "mutatedRef": [
                ["settings", "regarding", "name"],
                ["settings", "regarding", "namespace"],
                ["settings", "regarding", "kind"],
                ["settings", "regarding", "apiVersion"]
              ],
              "description": "In Kubernetes, Events serve as a crucial mechanism for observing and tracking the state changes and activities within the cluster. They offer valuable information about resource creation, updates, errors, and other significant occurrences, aiding administrators and developers in troubleshooting, monitoring, and maintaining the health and performance of their applications."
            }
          }
        ]
      }
    },
    {
      "allow": {
        "from": [
          {
            "kind": "Secret",
            "model": "kubernetes",
            "patch": {
              "patchStrategy": "replace",
              "mutatorRef": [
                [
                  "name"
                ]
              ],
              "description": "In Kubernetes, Secrets are versatile resources that can be referenced by various other resources to provide configuration data to applications or other Kubernetes resources securely.\n\nBy referencing Secrets in these various contexts, you can centralize and manage configuration data more efficiently, allowing for easier updates, versioning, and maintenance of configurations in a Kubernetes environment."
            }
          }
        ],
        "to": [
          {
            "kind": "Deployment",
            "model": "kubernetes",
            "patch": {
              "patchStrategy": "replace",
              "mutatedRef": [
                [
                  "settings",
                  "spec",
                  "template",
                  "spec",
                  "containers",
                  "_",
                  "envFrom",
                  "0",
                  "secretRef",
                  "name"
                ]
              ],
              "description": "Deployments can reference Secrets to inject confidential configuration data into the Pods they manage. This is useful for maintaining consistent configuration across replica sets.\n\nThe keys from the Secret will be exposed as environment variables to the containers within the pods managed by the Deployment."
            }
          },
          {
            "kind": "StatefulSet",
            "model": "kubernetes",
            "patch": {
              "patchStrategy": "replace",
              "mutatedRef": [
                [
                  "settings",
                  "spec",
                  "template",
                  "spec",
                  "containers",
                  "_",
                  "envFrom",
                  "0",
                  "secretRef",
                  "name"
                ]
              ],
              "description": "StatefulSets can use Secrets to provide confidential configuration data to their pods in a similar way to Deployments.\n\nSecrets can be referenced in the Pod template specification of a StatefulSet to provide configuration data to each pod in a consistent manner."
            }
          },
          {
            "kind": "DaemonSet",
            "model": "kubernetes",
            "patch": {
              "patchStrategy": "replace",
              "mutatedRef": [
                [
                  "settings",
                  "spec",
                  "template",
                  "spec",
                  "containers",
                  "_",
                  "envFrom",
                  "0",
                  "secretRef",
                  "name"
                ]
              ],
              "description": "DaemonSets, which ensure that a copy of a pod runs on each node, can utilize Secret to supply confidential configuration data to their pods.\n\nThe keys from the Secret will be exposed as environment variables to the containers within the pods managed by the DaemonSet."
            }
          },
          {
            "kind": "ReplicaSet",
            "model": "kubernetes",
            "patch": {
              "patchStrategy": "replace",
              "mutatedRef": [
                [
                  "settings",
                  "spec",
                  "template",
                  "spec",
                  "containers",
                  "_",
                  "envFrom",
                  "0",
                  "secretRef",
                  "name"
                ]
              ],
              "description": "When deploying applications using ReplicaSets, you may need to configure each replica with specific settings, such as environment variables or configuration files. Secrets can be referenced in the Pod template specification of a ReplicaSet to provide configuration data to each replica pod."
            }
          },
          {
            "kind": "Pod",
            "model": "kubernetes",
            "patch": {
              "patchStrategy": "replace",
              "mutatedRef": [
                [
                  "settings",
                  "spec",
                  "containers",
                  "_",
                  "envFrom",
                  "0",
                  "secretRef",
                  "name"
                ]
              ],
              "description": "Secret can be referenced in the Pod specification to inject confidential configuration data into the Pod's environment.\n\nThe keys from the Secret will be exposed as environment variables to the container within the Pod."
            }
          },
          {
            "kind": "Job",
            "model": "kubernetes",
            "patch": {
              "patchStrategy": "replace",
              "mutatedRef": [
                [
                  "settings",
                  "spec",
                  "template",
                  "spec",
                  "containers",
                  "_",
                  "envFrom",
                  "0",
                  "secretRef",
                  "name"
                ]
              ],
              "description": "Secret can be referenced in the Pod template specification within the Job definition to inject confidential configuration data into the pods.\n\nThe keys from the Secret will be exposed as environment variables to the container within the pod created by the Job."
            }
          },
          {
            "kind": "CronJob",
>>>>>>> da60cfdf
            "model": "kubernetes",
            "patch": {
              "patchStrategy": "replace",
              "mutatedRef": [
<<<<<<< HEAD
                ["spec", "limits", "_", "default", "memory"],
                ["spec", "limits", "_", "default", "cpu"],
                ["spec", "limits", "defaultRequest", "memory"],
                ["spec", "limits", "defaultRequest", "cpu"]
              ],
              "description": "Define default memory and CPU limits (including defaultRequest) in LimitRange."
=======
                [
                  "settings",
                  "spec",
                  "jobTemplate",
                  "spec",
                  "template",
                  "spec",
                  "containers",
                  "_",
                  "envFrom",
                  "0",
                  "secretRef",
                  "name"
                ]
              ],
              "description": "Secret can be referenced in the Pod template specification within the CronJob definition to inject confidential configuration data into the pods.\n\nThe keys from the Secret will be exposed as environment variables to the container within the pod created by the CronJob."
            }
          }
        ]
      }
    },
    {
      "allow": {
        "from": [
          {
            "kind": "CSIDriver",
            "model": "kubernetes",
            "patch": {
              "patchStrategy": "replace",
              "mutatorRef": [
                [
                  "name"
                ]
              ],
              "description": "CSI drivers are responsible for the actual operations of a CSI volume. They are responsible for communicating with the external storage provider and exposing the volume to the kubelet.\n\nCSI drivers are installed on the cluster as a CustomResourceDefinition (CRD) and a DaemonSet. The CRD is used to create a CSIDriver object, which is used to configure the CSI driver. The DaemonSet is used to deploy the CSI driver to each node in the cluster."
>>>>>>> da60cfdf
            }
          }
        ],
        "to": [
          {
            "kind": "Pod",
            "model": "kubernetes",
            "patch": {
              "patchStrategy": "replace",
<<<<<<< HEAD
              "mutatedRef": [["settings", "spec", "containers", "resources", "resources", "limits", "memory"],
                ["settings", "spec", "containers", "resources", "limits", "cpu"],
                ["settings", "spec", "containers", "resources", "requests", "memory"],
                ["settings", "spec", "containers", "resources", "requests", "cpu"]],
              "description": "Apply the default and defaultRequest memory and CPU limits from LimitRange to Pod containers."
=======
              "mutatedRef": [
                [
                  "settings",
                  "spec",
                  "volumes",
                  "_",
                  "csi",
                  "driver"
                ]
              ],
              "description": "CSI drivers are used to provide persistent storage to Pods. The CSI driver is configured in the Pod specification.\n\nThe CSI driver is configured in the Pod specification using the csi.volume.kubernetes.io annotation. The CSI driver is configured in the Pod specification using the csi.volume.kubernetes.io annotation."
>>>>>>> da60cfdf
            }
          },
          {
            "kind": "Deployment",
            "model": "kubernetes",
            "patch": {
              "patchStrategy": "replace",
<<<<<<< HEAD
              "mutatedRef": [["settings", "spec", "template", "spec", "containers", "resources", "limits", "memory"],
                ["settings", "spec", "template", "spec", "containers", "resources", "limits", "cpu"],
                ["settings", "spec", "template", "spec", "containers", "resources", "requests", "memory"],
                ["settings", "spec", "template", "spec", "containers", "resources", "requests", "cpu"]],
              "description": "Apply the default and defaultRequest memory and CPU limits from LimitRange to Deployment containers."
=======
              "mutatedRef": [
                [
                  "settings",
                  "spec",
                  "template",
                  "spec",
                  "volumes",
                  "_",
                  "csi",
                  "driver"
                ]
              ],
              "description": "CSI drivers are used to provide persistent storage to Pods. The CSI driver is configured in the Pod specification.\n\nThe CSI driver is configured in the Pod specification using the csi.volume.kubernetes.io annotation. The CSI driver is configured in the Pod specification using the csi.volume.kubernetes.io annotation."
>>>>>>> da60cfdf
            }
          },
          {
            "kind": "StatefulSet",
            "model": "kubernetes",
            "patch": {
              "patchStrategy": "replace",
<<<<<<< HEAD
              "mutatedRef": [["settings", "spec", "template", "spec", "containers", "resources", "limits", "memory"],
              ["settings", "spec", "template", "spec", "containers", "resources", "limits", "cpu"],
              ["settings", "spec", "template", "spec", "containers", "resources", "requests", "memory"],
              ["settings", "spec", "template", "spec", "containers", "resources", "requests", "cpu"]],
              "description": "Apply the default and defaultRequest memory and CPU limits from LimitRange to StatefulSet containers."
=======
              "mutatedRef": [
                [
                  "settings",
                  "spec",
                  "template",
                  "spec",
                  "volumes",
                  "_",
                  "csi",
                  "driver"
                ]
              ],
              "description": "CSI drivers are used to provide persistent storage to Pods. The CSI driver is configured in the Pod specification.\n\nThe CSI driver is configured in the Pod specification using the csi.volume.kubernetes.io annotation. The CSI driver is configured in the Pod specification using the csi.volume.kubernetes.io annotation."
>>>>>>> da60cfdf
            }
          },
          {
            "kind": "DaemonSet",
            "model": "kubernetes",
            "patch": {
              "patchStrategy": "replace",
<<<<<<< HEAD
              "mutatedRef": [["settings", "spec", "template", "spec", "containers", "resources", "limits", "memory"],
              ["settings", "spec", "template", "spec", "containers", "resources", "limits", "cpu"],
              ["settings", "spec", "template", "spec", "containers", "resources", "requests", "memory"],
              ["settings", "spec", "template", "spec", "containers", "resources", "requests", "cpu"]],
              "description": "Apply the default and defaultRequest memory and CPU limits from LimitRange to DaemonSet containers."
=======
              "mutatedRef": [
                [
                  "settings",
                  "spec",
                  "template",
                  "spec",
                  "volumes",
                  "_",
                  "csi",
                  "driver"
                ]
              ],
              "description": "CSI drivers are used to provide persistent storage to Pods. The CSI driver is configured in the Pod specification.\n\nThe CSI driver is configured in the Pod specification using the csi.volume.kubernetes.io annotation. The CSI driver is configured in the Pod specification using the csi.volume.kubernetes.io annotation."
>>>>>>> da60cfdf
            }
          },
          {
            "kind": "ReplicaSet",
            "model": "kubernetes",
            "patch": {
              "patchStrategy": "replace",
<<<<<<< HEAD
              "mutatedRef": [["settings", "spec", "template", "spec", "containers", "resources", "limits", "memory"],
              ["settings", "spec", "template", "spec", "containers", "resources", "limits", "cpu"],
              ["settings", "spec", "template", "spec", "containers", "resources", "requests", "memory"],
              ["settings", "spec", "template", "spec", "containers", "resources", "requests", "cpu"]],
              "description": "Apply the default and defaultRequest memory and CPU limits from LimitRange to ReplicaSet containers."
=======
              "mutatedRef": [
                [
                  "settings",
                  "spec",
                  "template",
                  "spec",
                  "volumes",
                  "_",
                  "csi",
                  "driver"
                ]
              ],
              "description": "CSI drivers are used to provide persistent storage to Pods. The CSI driver is configured in the Pod specification.\n\nThe CSI driver is configured in the Pod specification using the csi.volume.kubernetes.io annotation. The CSI driver is configured in the Pod specification using the csi.volume.kubernetes.io annotation."
            }
          },
          {
            "kind": "CronJob",
            "model": "kubernetes",
            "patch": {
              "patchStrategy": "replace",
              "mutatedRef": [
                [
                  "settings",
                  "spec",
                  "jobTemplate",
                  "spec",
                  "template",
                  "spec",
                  "volumes",
                  "_",
                  "csi",
                  "driver"
                ]
              ],
              "description": "CSI drivers are used to provide persistent storage to Pods. The CSI driver is configured in the Pod specification.\n\nThe CSI driver is configured in the Pod specification using the csi.volume.kubernetes.io annotation. The CSI driver is configured in the Pod specification using the csi.volume.kubernetes.io annotation."
>>>>>>> da60cfdf
            }
          },
          {
            "kind": "Job",
            "model": "kubernetes",
            "patch": {
              "patchStrategy": "replace",
<<<<<<< HEAD
              "mutatedRef": [["settings", "spec", "template", "spec", "containers", "resources", "limits", "memory"],
              ["settings", "spec", "template", "spec", "containers", "resources", "limits", "cpu"],
              ["settings", "spec", "template", "spec", "containers", "resources", "requests", "memory"],
              ["settings", "spec", "template", "spec", "containers", "resources", "requests", "cpu"]],
              "description": "Apply the default and defaultRequest memory and CPU limits from LimitRange to Job containers."
            }
          },
          {
            "kind": "CronJob",
            "model": "kubernetes",
            "patch": {
              "patchStrategy": "replace",
              "mutatedRef": [["settings", "spec", "template", "spec", "containers", "resources", "limits", "memory"],
              ["settings", "spec", "template", "spec", "containers", "resources", "limits", "cpu"],
              ["settings", "spec", "template", "spec", "containers", "resources", "requests", "memory"],
              ["settings", "spec", "template", "spec", "containers", "resources", "requests", "cpu"]],
              "description": "Apply the default and defaultRequest memory and CPU limits from LimitRange to CronJob containers."
=======
              "mutatedRef": [
                [
                  "settings",
                  "spec",
                  "template",
                  "spec",
                  "volumes",
                  "_",
                  "csi",
                  "driver"
                ]
              ],
              "description": "CSI drivers are used to provide persistent storage to Pods. The CSI driver is configured in the Pod specification.\n\nThe CSI driver is configured in the Pod specification using the csi.volume.kubernetes.io annotation. The CSI driver is configured in the Pod specification using the csi.volume.kubernetes.io annotation."
            }
          }
        ]
      },
      "deny": {
        "from": [],
        "to": []
      }
    },
    {
      "allow": {
        "from": [
          {
            "kind": "Deployment",
            "model": "kubernetes",
            "patch": {
              "patchStrategy": "replace",
              "mutatorRef": [
                ["apiVersion"], 
                ["name"], 
                ["type"]
              ],
              "description": "Allow Horizontal Pod Autoscaler to scale based on observed metrics for Deployments."
            }
          },
          {
            "kind": "StatefulSet",
            "model": "kubernetes",
            "patch": {
              "patchStrategy": "replace",
              "mutatorRef": [
                ["apiVersion"], 
                ["name"], 
                ["type"]
              ],
              "description": "Allow Horizontal Pod Autoscaler to scale based on observed metrics for StatefulSet."
            }
          },
          {
            "kind": "ReplicaSet",
            "model": "kubernetes",
            "patch": {
              "patchStrategy": "replace",
              "mutatorRef": [
                ["apiVersion"], 
                ["name"], 
                ["type"]
              ],
              "description": "Allow Horizontal Pod Autoscaler to scale based on observed metrics for ReplicaSet."
            }
          }
        ],
        "to": [
          {
            "kind": "HorizontalPodAutoscaler",
            "model": "kubernetes",
            "patch": {
              "patchStrategy": "replace",
              "mutatedRef": [
                ["settings", "spec", "scaleTargetRef", "apiVersion"], 
                ["settings", "spec", "scaleTargetRef", "name"], 
                ["settings", "spec", "scaleTargetRef", "kind"]
              ],
              "description": "Horizontal Pod Autoscaler automatically scales the number of pods in a replication controller, deployment, replica set or stateful set based on observed CPU utilization (or, with custom metrics support, on some other application-provided metrics). Horizontal Pod Autoscaling does not apply to objects that can't be scaled, for example, DaemonSets."
>>>>>>> da60cfdf
            }
          }
        ]
      },
      "deny": {
        "from": [],
        "to": []
      }
<<<<<<< HEAD
=======
    },
    {
      "allow": {
        "from": [
          {
            "kind": "Deployment",
            "model": "kubernetes",
            "patch": {
              "patchStrategy": "replace",
              "mutatorRef": [
                ["name"],
                ["kind"],
                ["apiVersion"]
              ],
              "description": "A Deployment in Kubernetes orchestrates the rollout and management of application replicas. By integrating leases into Deployment strategies, Kubernetes maintains control over the deployment process, orchestrating rolling updates or rollbacks with precision and reliability, thus ensuring seamless transitions and high availability of your application."
            }
          },
          {
            "kind": "StatefulSet",
            "model": "kubernetes",
            "patch": {
              "patchStrategy": "replace",
              "mutatorRef": [
                ["name"],
                ["kind"],
                ["apiVersion"]
              ],
              "description": "A StatefulSet in Kubernetes is designed for managing stateful applications, providing stable, unique network identifiers, and persistent storage. By integrating leases within StatefulSets, Kubernetes guarantees precise ordering during updates or scaling events, maintaining the integrity of the application's state across pods and ensuring data consistency and reliability throughout the cluster."
            }
          },  
          {
            "kind": "DaemonSet",
            "model": "kubernetes",
            "patch": {
              "patchStrategy": "replace",
              "mutatorRef": [
                ["name"],
                ["kind"],
                ["apiVersion"]
              ],
              "description": " A DaemonSet in Kubernetes ensures that a copy of a pod runs on all or certain nodes in the cluster. By incorporating leases within the DaemonSet configuration, Kubernetes ensures that each node hosts exactly one instance of the designated pod, maintaining uniformity and consistency across the cluster while efficiently managing resources and updates."
            }
          },
          {
            "kind": "ReplicaSet",
            "model": "kubernetes",
            "patch": {
              "patchStrategy": "replace",
              "mutatorRef": [
                ["name"],
                ["kind"],
                ["apiVersion"]
              ],
              "description": "ReplicaSets in Kubernetes ensure a specified number of pod replicas are running at any given time. By incorporating leases within ReplicaSets, Kubernetes ensures fault tolerance and scalability by automatically replacing failed or terminated pods, maintaining the desired replica count and preserving the availability and performance of your application."
            }
          }
        ],
        "to": [
          {
            "kind": "Lease",
            "model": "kubernetes",
            "patch": {
              "patchStrategy": "replace",
              "mutatedRef": [
                ["ownerReferences", "_", "name"],
                ["ownerReferences", "_", "kind"],
                ["ownerReferences", "_", "apiVersion"]
              ],
              "description": "A Lease is a mechanism used for coordinating activities between multiple instances of a controller, ensuring that only one instance is actively performing certain tasks at any given time."
            }
          }
        ]
      },
      "deny": {
        "from": [],
        "to": []
      }
    },
    {
      "allow": {
        "from": [
          {
            "kind": "ReplicationController",
            "model": "kubernetes",
            "patch": {
              "patchStrategy": "replace",
              "mutatorRef": [
                ["settings", "spec"]
              ],
              "description": "In Kubernetes, Replication Controllers  are used to ensure that a specified number of pod replicas are running at any given time."
            }
          }
        ],
        "to": [
          {
            "kind": "Deployment",
            "model": "kubernetes",
            "patch": {
              "patchStrategy": "replace",
              "mutatedRef": [
                ["settings", "spec"]
              ],
              "description": "A Deployment manages a set of identical Pods, often referred to as a ReplicaSet. Replication Controller provides declarative updates to applications, managing the deployment and scaling of Pods."
            }
          },
          {
            "kind": "ReplicaSet",
            "model": "kubernetes",
            "patch": {
              "patchStrategy": "replace",
              "mutatedRef": [
                ["settings", "spec"]
              ],
              "description": "ReplicaSet use Replication Controllers internally to manage the desired number of replicas. Replication Controllers ensure that if a Pod fails or is deleted, a new Pod is created to maintain the desired number of replicas. "
            }
          },
          {
            "kind": "StatefulSet",
            "model": "kubernetes",
            "patch": {
              "patchStrategy": "replace",
              "mutatedRef": [
                ["settings", "spec"]
              ],
              "description": "A StatefulSet manages the deployment and scaling of a set of Pods, and provides guarantees about the ordering and uniqueness of these Pods. StatefulSets are used for stateful applications, such as databases."
            }
          },
          {
            "kind": "DaemonSet",
            "model": "kubernetes",
            "patch": {
              "patchStrategy": "replace",
              "mutatedRef": [
                ["settings", "spec"]
              ],
              "description": "A DaemonSet ensures that all (or some) nodes run a copy of a Pod. It's typically used for running system daemons or agents on every node in a Kubernetes cluster."
            }
          }
        ],
        "deny": {
          "from": [],
          "to": []
        }
      }
    },
    {
      "allow": {
        "from":[
          {
            "kind": "PodTemplate",
            "model": "kubernetes",
            "patch": {
              "patchStrategy": "replace",
              "mutatorRef": [
                ["settings", "template"]
              ],
              "description": "A Pod template is a blueprint defining the configuration for creating Kubernetes pods, encapsulating specifications for containers, volumes, and other settings"
            }
          }
        ],
        "to": [
          {
            "kind": "Deployment",
            "model": "kubernetes",
            "patch": {
              "patchStrategy": "replace",
              "mutatedRef": [
                ["settings", "spec", "template"]
              ],
              "description": "Deployments use pod templates to define the desired state of pods, enabling easy scaling, rolling updates, and self-healing of applications within Kubernetes clusters, ensuring consistency and reliability during deployment operations."
            }
          },
          {
            "kind": "StatefulSet",
            "model": "kubernetes",
            "patch": {
              "patchStrategy": "replace",
              "mutatedRef": [
                ["settings", "spec", "template"]
              ],
              "description": "StatefulSets utilize pod templates to maintain stateful applications' unique identities and ordered scaling behaviors, ensuring persistent storage and network identifiers, crucial for databases and distributed systems' reliable operation."
            }
          },
          {
            "kind": "DaemonSet",
            "model": "kubernetes",
            "patch": {
              "patchStrategy": "replace",
              "mutatedRef": [
                ["settings", "spec", "template"]
              ],
              "description": "DaemonSets utilize pod templates to ensure specific pods run on designated nodes within the cluster, facilitating the deployment of essential system services such as logging, monitoring, and networking across the Kubernetes infrastructure, enhancing cluster management and operational efficiency."
            }
          },
          {
            "kind": "ReplicaSet",
            "model": "kubernetes",
            "patch": {
              "patchStrategy": "replace",
              "mutatedRef": [
                ["settings", "spec", "template"]
              ],
              "description": "ReplicaSets leverage pod templates to ensure the desired number of identical pod replicas are running, providing fault tolerance and high availability for applications by automatically managing pod lifecycle based on defined specifications."
            }
          },
          {
            "kind": "Job",
            "model": "kubernetes",
            "patch": {
              "patchStrategy": "replace",
              "mutatedRef": [
                ["settings", "spec", "template"]
              ],
              "description": "Jobs use pod templates to specify the container images, commands, and resources required for executing batch processing tasks reliably within Kubernetes clusters, ensuring consistency and repeatability in job execution."
            }
          }, 
          {
            "kind": "CronJob",
            "model": "kubernetes",
            "patch": {
              "patchStrategy": "replace",
              "mutatedRef": [
                ["settings", "spec", "jobTemplate", "spec", "template"]
              ],
              "description":"CronJobs employ pod templates to define periodic or scheduled tasks' configurations, automating the creation and execution of pods based on defined schedules, enabling efficient handling of repetitive tasks within Kubernetes clusters."
            }
          }
        ],
        "deny": {
          "from": [],
          "to": []
        }
      }
    },
    {
      "allow": {
        "from": [
          {
            "kind": "ControllerRevision",
            "model": "kubernetes",
            "patch": {
              "patchStrategy": "replace",
              "mutatorRef": [
                [
                  "settings", "revision"
                ]
              ],
              "description": "ControllerRevisions are used to store the historical state of a ReplicaSet, Deployment, StatefulSet or Pod. They are used to rollback to a previous version of the resource.\n\nControllerRevisions are created when a ReplicaSet, Deployment, or StatefulSet is updated. They store the historical state of the resource, including the Pod template and the revision number."
            }
          }
        ],
        "to": [
          {
            "kind": "Deployment",
            "model": "kubernetes",
            "patch": {
              "patchStrategy": "replace",
              "mutatedRef": [
                [
                  "settings",
                  "spec",
                  "revisionHistoryLimit"
                ]
              ],
              "description": "Deployments can be configured to store a certain number of ControllerRevisions. This is useful for rolling back to a previous version of the Deployment.\n\nThe revisionHistoryLimit field in the Deployment specification is used to configure the number of ControllerRevisions to store."
            }
          },
          {
            "kind": "StatefulSet",
            "model": "kubernetes",
            "patch": {
              "patchStrategy": "replace",
              "mutatedRef": [
                [
                  "settings",
                  "spec",
                  "revisionHistoryLimit"
                ]
              ],
              "description": "StatefulSets can be configured to store a certain number of ControllerRevisions. This is useful for rolling back to a previous version of the StatefulSet.\n\nThe revisionHistoryLimit field in the StatefulSet specification is used to configure the number of ControllerRevisions to store."
            }
          },
          {
            "kind": "ReplicaSet",
            "model": "kubernetes",
            "patch": {
              "patchStrategy": "replace",
              "mutatedRef": [
                [
                  "settings",
                  "spec",
                  "revisionHistoryLimit"
                ]
              ],
              "description": "ReplicaSets can be configured to store a certain number of ControllerRevisions. This is useful for rolling back to a previous version of the ReplicaSet.\n\nThe revisionHistoryLimit field in the ReplicaSet specification is used to configure the number of ControllerRevisions to store."
            }
          },
          {
            "kind": "Pod",
            "model": "kubernetes",
            "patch": {
              "patchStrategy": "replace",
              "mutatedRef": [
                [
                  "settings",
                  "metadata",
                  "ownerReferences",
                  "_",
                  "controller",
                  "revisionHistoryLimit"
                ]
              ],
              "description": "Pods can be configured to store a certain number of ControllerRevisions. This is useful for rolling back to a previous version of the Pod.\n\nThe revisionHistoryLimit field in the Pod specification is used to configure the number of ControllerRevisions to store."
            }
          }
        ]
      }
    },
    {
      "allow": {
        "from": [
          {
            "kind": "IngressClass",
            "model": "kubernetes",
            "patch": {
              "patchStrategy": "replace",
              "mutatorRef": [
                ["name"]
              ],
              "description": "IngressClass is a resource to specify class for Ingress to be used by the IngressController."
            }
          }
        ],
        "to": [
          {
            "kind": "Ingress",
            "model": "kubernetes",
            "patch": {
              "patchStrategy": "replace",
              "mutatedRef": [
                ["settings", "spec", "ingressClassName"]
              ],
              "description": "Ingress is a collection of rules that allow inbound connections to reach the services. IngressClass configures the class of Ingress resource which is then used by the Ingress Controller."
            }
          }
        ]
      },
      "deny": {
        "from": [],
        "to": []
      }
    },
    {
      "allow": {
        "from": [
          {
            "kind": "Deployment",
            "model": "kubernetes",
            "patch": {
              "patchStrategy": "replace",
              "mutatorRef": [
                ["settings", "spec", "selector", "labels"]
              ], 
              "description": " Deployments manage ReplicaSets and provide features such as rolling updates and rollback functionality. PDBs can be associated with Deployments to maintain availability during updates and ensure a minimum number of pods are available during the transition."
            }
          },
          {
            "kind": "ReplicaSet",
            "model": "kubernetes",
            "patch": {
              "patchStrategy": "replace",
              "mutatorRef": [
                ["settings", "spec", "selector", "labels"]
              ],
              "description": "ReplicaSets ensure a specified number of pod replicas are running at any given time. PDBs can be applied to ReplicaSets to enforce constraints on how many pods can be disrupted at once during scaling operations or node maintenance."
            }
          }, 
          {
            "kind": "StatefulSet",
            "model": "kubernetes",
            "patch": {
              "patchStrategy": "replace",
              "mutatorRef": [
                ["settings", "spec", "selector", "labels"]
              ],
              "description": "StatefulSets are used for stateful applications that require stable, unique network identifiers and persistent storage. PDBs can be used with StatefulSets to control pod disruptions and ensure data integrity during maintenance or scaling."
            }
          }, 
          {
            "kind": "DaemonSet",
            "model": "kubernetes",
            "patch": {
              "patchStrategy": "replace",
              "mutatorRef": [
                ["settings", "spec", "selector", "labels"]
              ],
              "description": "DaemonSets ensure that a copy of a pod runs on each node in the cluster. PDBs can be used to prevent too many pods from being disrupted simultaneously during node maintenance or upgrades, ensuring that essential services provided by DaemonSets remain available."
            }
          }
        ],
        "to": [
          {
            "kind": "PodDisruptionBudget",
            "model": "kubernetes",
            "patch": {
              "patchStrategy": "replace",
              "mutatedRef": [
                ["settings", "spec", "selector", "matchLabels"]
              ]
            },
            "description": "In Kubernetes, Pod Distribution Budgets (PDBs) are used to ensure that a certain number or percentage of pods are running on particular nodes or within particular zones."
          }
        ]
      },
      "deny": {
        "from": [],
        "to": []
      }
    },
    {
      "allow": {
        "from":[
          {
            "kind": "Job",
            "model": "kubernetes",
            "patch": {
              "patchStrategy": "replace",
              "mutatorRef": [
                ["settings", "spec"]
              ],
              "description": "A Job in Kubernetes is a resource used to run pods to completion. A job can be scheduled to run at a specific time/interval using CronJob."
            }
          }
        ],
        "to": [
          {
            "kind": "CronJob",
            "model": "kubernetes",
            "patch": {
              "patchStrategy": "replace",
              "mutatedRef": [
                ["settings", "spec", "jobTemplate", "spec"]
              ],
              "description": "A CronJob in Kubernetes schedules and manages the execution of Jobs based on a time or schedule specification."
            }
          }
        ],
        "deny": {
          "from": [],
          "to": []
        }
      }
    },
    {
      "allow": {
        "from":[
          {
            "kind": "StorageClass",
            "model": "kubernetes",
            "patch": {
              "patchStrategy": "replace",
              "mutatorRef": [
                ["name"]
              ],
              "description": "StorageClass is used in conjunction with PVC that allow Pods to dynamically request a new storage."
            }
          }
        ],
        "to": [
          {
            "kind": "PersistentVolumeClaim",
            "model": "kubernetes",
            "patch": {
              "patchStrategy": "replace",
              "mutatedRef": [
                ["settings", "spec", "storageClassName"]
              ],
              "description": "A PersistentVolumeClaim in Kubernetes requests storage from a StorageClass, defining the requirements for dynamically provisioned volumes."
            }
          }
        ],
        "deny": {
          "from": [],
          "to": []
        }
      }
>>>>>>> da60cfdf
    }
  ]
}<|MERGE_RESOLUTION|>--- conflicted
+++ resolved
@@ -113,7 +113,7 @@
                   "template",
                   "spec",
                   "containers",
-"resources",                   "_",
+                  "_",
                   "envFrom",
                   "0",
                   "configMapRef",
@@ -135,7 +135,7 @@
                   "template",
                   "spec",
                   "containers",
-"resources",                   "_",
+                  "_",
                   "envFrom",
                   "0",
                   "configMapRef",
@@ -157,7 +157,7 @@
                   "template",
                   "spec",
                   "containers",
-"resources",                   "_",
+                  "_",
                   "envFrom",
                   "0",
                   "configMapRef",
@@ -179,7 +179,7 @@
                   "template",
                   "spec",
                   "containers",
-"resources",                   "_",
+                  "_",
                   "envFrom",
                   "0",
                   "configMapRef",
@@ -199,7 +199,7 @@
                   "settings",
                   "spec",
                   "containers",
-"resources",                   "_",
+                  "_",
                   "envFrom",
                   "0",
                   "configMapRef",
@@ -221,7 +221,7 @@
                   "template",
                   "spec",
                   "containers",
-"resources",                   "_",
+                  "_",
                   "envFrom",
                   "0",
                   "configMapRef",
@@ -245,7 +245,7 @@
                   "template",
                   "spec",
                   "containers",
-"resources",                   "_",
+                  "_",
                   "envFrom",
                   "0",
                   "configMapRef",
@@ -266,9 +266,6 @@
       "allow": {
         "from": [
           {
-<<<<<<< HEAD
-            "kind": "LimitRange",
-=======
             "kind": "Pod",
             "model": "kubernetes",
             "patch": {
@@ -591,19 +588,10 @@
           },
           {
             "kind": "CronJob",
->>>>>>> da60cfdf
-            "model": "kubernetes",
-            "patch": {
-              "patchStrategy": "replace",
-              "mutatedRef": [
-<<<<<<< HEAD
-                ["spec", "limits", "_", "default", "memory"],
-                ["spec", "limits", "_", "default", "cpu"],
-                ["spec", "limits", "defaultRequest", "memory"],
-                ["spec", "limits", "defaultRequest", "cpu"]
-              ],
-              "description": "Define default memory and CPU limits (including defaultRequest) in LimitRange."
-=======
+            "model": "kubernetes",
+            "patch": {
+              "patchStrategy": "replace",
+              "mutatedRef": [
                 [
                   "settings",
                   "spec",
@@ -639,7 +627,6 @@
                 ]
               ],
               "description": "CSI drivers are responsible for the actual operations of a CSI volume. They are responsible for communicating with the external storage provider and exposing the volume to the kubelet.\n\nCSI drivers are installed on the cluster as a CustomResourceDefinition (CRD) and a DaemonSet. The CRD is used to create a CSIDriver object, which is used to configure the CSI driver. The DaemonSet is used to deploy the CSI driver to each node in the cluster."
->>>>>>> da60cfdf
             }
           }
         ],
@@ -649,13 +636,6 @@
             "model": "kubernetes",
             "patch": {
               "patchStrategy": "replace",
-<<<<<<< HEAD
-              "mutatedRef": [["settings", "spec", "containers", "resources", "resources", "limits", "memory"],
-                ["settings", "spec", "containers", "resources", "limits", "cpu"],
-                ["settings", "spec", "containers", "resources", "requests", "memory"],
-                ["settings", "spec", "containers", "resources", "requests", "cpu"]],
-              "description": "Apply the default and defaultRequest memory and CPU limits from LimitRange to Pod containers."
-=======
               "mutatedRef": [
                 [
                   "settings",
@@ -667,7 +647,6 @@
                 ]
               ],
               "description": "CSI drivers are used to provide persistent storage to Pods. The CSI driver is configured in the Pod specification.\n\nThe CSI driver is configured in the Pod specification using the csi.volume.kubernetes.io annotation. The CSI driver is configured in the Pod specification using the csi.volume.kubernetes.io annotation."
->>>>>>> da60cfdf
             }
           },
           {
@@ -675,13 +654,6 @@
             "model": "kubernetes",
             "patch": {
               "patchStrategy": "replace",
-<<<<<<< HEAD
-              "mutatedRef": [["settings", "spec", "template", "spec", "containers", "resources", "limits", "memory"],
-                ["settings", "spec", "template", "spec", "containers", "resources", "limits", "cpu"],
-                ["settings", "spec", "template", "spec", "containers", "resources", "requests", "memory"],
-                ["settings", "spec", "template", "spec", "containers", "resources", "requests", "cpu"]],
-              "description": "Apply the default and defaultRequest memory and CPU limits from LimitRange to Deployment containers."
-=======
               "mutatedRef": [
                 [
                   "settings",
@@ -695,7 +667,6 @@
                 ]
               ],
               "description": "CSI drivers are used to provide persistent storage to Pods. The CSI driver is configured in the Pod specification.\n\nThe CSI driver is configured in the Pod specification using the csi.volume.kubernetes.io annotation. The CSI driver is configured in the Pod specification using the csi.volume.kubernetes.io annotation."
->>>>>>> da60cfdf
             }
           },
           {
@@ -703,13 +674,6 @@
             "model": "kubernetes",
             "patch": {
               "patchStrategy": "replace",
-<<<<<<< HEAD
-              "mutatedRef": [["settings", "spec", "template", "spec", "containers", "resources", "limits", "memory"],
-              ["settings", "spec", "template", "spec", "containers", "resources", "limits", "cpu"],
-              ["settings", "spec", "template", "spec", "containers", "resources", "requests", "memory"],
-              ["settings", "spec", "template", "spec", "containers", "resources", "requests", "cpu"]],
-              "description": "Apply the default and defaultRequest memory and CPU limits from LimitRange to StatefulSet containers."
-=======
               "mutatedRef": [
                 [
                   "settings",
@@ -723,7 +687,6 @@
                 ]
               ],
               "description": "CSI drivers are used to provide persistent storage to Pods. The CSI driver is configured in the Pod specification.\n\nThe CSI driver is configured in the Pod specification using the csi.volume.kubernetes.io annotation. The CSI driver is configured in the Pod specification using the csi.volume.kubernetes.io annotation."
->>>>>>> da60cfdf
             }
           },
           {
@@ -731,13 +694,6 @@
             "model": "kubernetes",
             "patch": {
               "patchStrategy": "replace",
-<<<<<<< HEAD
-              "mutatedRef": [["settings", "spec", "template", "spec", "containers", "resources", "limits", "memory"],
-              ["settings", "spec", "template", "spec", "containers", "resources", "limits", "cpu"],
-              ["settings", "spec", "template", "spec", "containers", "resources", "requests", "memory"],
-              ["settings", "spec", "template", "spec", "containers", "resources", "requests", "cpu"]],
-              "description": "Apply the default and defaultRequest memory and CPU limits from LimitRange to DaemonSet containers."
-=======
               "mutatedRef": [
                 [
                   "settings",
@@ -751,7 +707,6 @@
                 ]
               ],
               "description": "CSI drivers are used to provide persistent storage to Pods. The CSI driver is configured in the Pod specification.\n\nThe CSI driver is configured in the Pod specification using the csi.volume.kubernetes.io annotation. The CSI driver is configured in the Pod specification using the csi.volume.kubernetes.io annotation."
->>>>>>> da60cfdf
             }
           },
           {
@@ -759,13 +714,6 @@
             "model": "kubernetes",
             "patch": {
               "patchStrategy": "replace",
-<<<<<<< HEAD
-              "mutatedRef": [["settings", "spec", "template", "spec", "containers", "resources", "limits", "memory"],
-              ["settings", "spec", "template", "spec", "containers", "resources", "limits", "cpu"],
-              ["settings", "spec", "template", "spec", "containers", "resources", "requests", "memory"],
-              ["settings", "spec", "template", "spec", "containers", "resources", "requests", "cpu"]],
-              "description": "Apply the default and defaultRequest memory and CPU limits from LimitRange to ReplicaSet containers."
-=======
               "mutatedRef": [
                 [
                   "settings",
@@ -801,7 +749,6 @@
                 ]
               ],
               "description": "CSI drivers are used to provide persistent storage to Pods. The CSI driver is configured in the Pod specification.\n\nThe CSI driver is configured in the Pod specification using the csi.volume.kubernetes.io annotation. The CSI driver is configured in the Pod specification using the csi.volume.kubernetes.io annotation."
->>>>>>> da60cfdf
             }
           },
           {
@@ -809,25 +756,6 @@
             "model": "kubernetes",
             "patch": {
               "patchStrategy": "replace",
-<<<<<<< HEAD
-              "mutatedRef": [["settings", "spec", "template", "spec", "containers", "resources", "limits", "memory"],
-              ["settings", "spec", "template", "spec", "containers", "resources", "limits", "cpu"],
-              ["settings", "spec", "template", "spec", "containers", "resources", "requests", "memory"],
-              ["settings", "spec", "template", "spec", "containers", "resources", "requests", "cpu"]],
-              "description": "Apply the default and defaultRequest memory and CPU limits from LimitRange to Job containers."
-            }
-          },
-          {
-            "kind": "CronJob",
-            "model": "kubernetes",
-            "patch": {
-              "patchStrategy": "replace",
-              "mutatedRef": [["settings", "spec", "template", "spec", "containers", "resources", "limits", "memory"],
-              ["settings", "spec", "template", "spec", "containers", "resources", "limits", "cpu"],
-              ["settings", "spec", "template", "spec", "containers", "resources", "requests", "memory"],
-              ["settings", "spec", "template", "spec", "containers", "resources", "requests", "cpu"]],
-              "description": "Apply the default and defaultRequest memory and CPU limits from LimitRange to CronJob containers."
-=======
               "mutatedRef": [
                 [
                   "settings",
@@ -905,86 +833,6 @@
                 ["settings", "spec", "scaleTargetRef", "kind"]
               ],
               "description": "Horizontal Pod Autoscaler automatically scales the number of pods in a replication controller, deployment, replica set or stateful set based on observed CPU utilization (or, with custom metrics support, on some other application-provided metrics). Horizontal Pod Autoscaling does not apply to objects that can't be scaled, for example, DaemonSets."
->>>>>>> da60cfdf
-            }
-          }
-        ]
-      },
-      "deny": {
-        "from": [],
-        "to": []
-      }
-<<<<<<< HEAD
-=======
-    },
-    {
-      "allow": {
-        "from": [
-          {
-            "kind": "Deployment",
-            "model": "kubernetes",
-            "patch": {
-              "patchStrategy": "replace",
-              "mutatorRef": [
-                ["name"],
-                ["kind"],
-                ["apiVersion"]
-              ],
-              "description": "A Deployment in Kubernetes orchestrates the rollout and management of application replicas. By integrating leases into Deployment strategies, Kubernetes maintains control over the deployment process, orchestrating rolling updates or rollbacks with precision and reliability, thus ensuring seamless transitions and high availability of your application."
-            }
-          },
-          {
-            "kind": "StatefulSet",
-            "model": "kubernetes",
-            "patch": {
-              "patchStrategy": "replace",
-              "mutatorRef": [
-                ["name"],
-                ["kind"],
-                ["apiVersion"]
-              ],
-              "description": "A StatefulSet in Kubernetes is designed for managing stateful applications, providing stable, unique network identifiers, and persistent storage. By integrating leases within StatefulSets, Kubernetes guarantees precise ordering during updates or scaling events, maintaining the integrity of the application's state across pods and ensuring data consistency and reliability throughout the cluster."
-            }
-          },  
-          {
-            "kind": "DaemonSet",
-            "model": "kubernetes",
-            "patch": {
-              "patchStrategy": "replace",
-              "mutatorRef": [
-                ["name"],
-                ["kind"],
-                ["apiVersion"]
-              ],
-              "description": " A DaemonSet in Kubernetes ensures that a copy of a pod runs on all or certain nodes in the cluster. By incorporating leases within the DaemonSet configuration, Kubernetes ensures that each node hosts exactly one instance of the designated pod, maintaining uniformity and consistency across the cluster while efficiently managing resources and updates."
-            }
-          },
-          {
-            "kind": "ReplicaSet",
-            "model": "kubernetes",
-            "patch": {
-              "patchStrategy": "replace",
-              "mutatorRef": [
-                ["name"],
-                ["kind"],
-                ["apiVersion"]
-              ],
-              "description": "ReplicaSets in Kubernetes ensure a specified number of pod replicas are running at any given time. By incorporating leases within ReplicaSets, Kubernetes ensures fault tolerance and scalability by automatically replacing failed or terminated pods, maintaining the desired replica count and preserving the availability and performance of your application."
-            }
-          }
-        ],
-        "to": [
-          {
-            "kind": "Lease",
-            "model": "kubernetes",
-            "patch": {
-              "patchStrategy": "replace",
-              "mutatedRef": [
-                ["ownerReferences", "_", "name"],
-                ["ownerReferences", "_", "kind"],
-                ["ownerReferences", "_", "apiVersion"]
-              ],
-              "description": "A Lease is a mechanism used for coordinating activities between multiple instances of a controller, ensuring that only one instance is actively performing certain tasks at any given time."
             }
           }
         ]
@@ -998,267 +846,70 @@
       "allow": {
         "from": [
           {
-            "kind": "ReplicationController",
-            "model": "kubernetes",
-            "patch": {
-              "patchStrategy": "replace",
-              "mutatorRef": [
-                ["settings", "spec"]
-              ],
-              "description": "In Kubernetes, Replication Controllers  are used to ensure that a specified number of pod replicas are running at any given time."
+            "kind": "Deployment",
+            "model": "kubernetes",
+            "patch": {
+              "patchStrategy": "replace",
+              "mutatorRef": [
+                ["name"],
+                ["kind"],
+                ["apiVersion"]
+              ],
+              "description": "A Deployment in Kubernetes orchestrates the rollout and management of application replicas. By integrating leases into Deployment strategies, Kubernetes maintains control over the deployment process, orchestrating rolling updates or rollbacks with precision and reliability, thus ensuring seamless transitions and high availability of your application."
+            }
+          },
+          {
+            "kind": "StatefulSet",
+            "model": "kubernetes",
+            "patch": {
+              "patchStrategy": "replace",
+              "mutatorRef": [
+                ["name"],
+                ["kind"],
+                ["apiVersion"]
+              ],
+              "description": "A StatefulSet in Kubernetes is designed for managing stateful applications, providing stable, unique network identifiers, and persistent storage. By integrating leases within StatefulSets, Kubernetes guarantees precise ordering during updates or scaling events, maintaining the integrity of the application's state across pods and ensuring data consistency and reliability throughout the cluster."
+            }
+          },  
+          {
+            "kind": "DaemonSet",
+            "model": "kubernetes",
+            "patch": {
+              "patchStrategy": "replace",
+              "mutatorRef": [
+                ["name"],
+                ["kind"],
+                ["apiVersion"]
+              ],
+              "description": " A DaemonSet in Kubernetes ensures that a copy of a pod runs on all or certain nodes in the cluster. By incorporating leases within the DaemonSet configuration, Kubernetes ensures that each node hosts exactly one instance of the designated pod, maintaining uniformity and consistency across the cluster while efficiently managing resources and updates."
+            }
+          },
+          {
+            "kind": "ReplicaSet",
+            "model": "kubernetes",
+            "patch": {
+              "patchStrategy": "replace",
+              "mutatorRef": [
+                ["name"],
+                ["kind"],
+                ["apiVersion"]
+              ],
+              "description": "ReplicaSets in Kubernetes ensure a specified number of pod replicas are running at any given time. By incorporating leases within ReplicaSets, Kubernetes ensures fault tolerance and scalability by automatically replacing failed or terminated pods, maintaining the desired replica count and preserving the availability and performance of your application."
             }
           }
         ],
         "to": [
           {
-            "kind": "Deployment",
-            "model": "kubernetes",
-            "patch": {
-              "patchStrategy": "replace",
-              "mutatedRef": [
-                ["settings", "spec"]
-              ],
-              "description": "A Deployment manages a set of identical Pods, often referred to as a ReplicaSet. Replication Controller provides declarative updates to applications, managing the deployment and scaling of Pods."
-            }
-          },
-          {
-            "kind": "ReplicaSet",
-            "model": "kubernetes",
-            "patch": {
-              "patchStrategy": "replace",
-              "mutatedRef": [
-                ["settings", "spec"]
-              ],
-              "description": "ReplicaSet use Replication Controllers internally to manage the desired number of replicas. Replication Controllers ensure that if a Pod fails or is deleted, a new Pod is created to maintain the desired number of replicas. "
-            }
-          },
-          {
-            "kind": "StatefulSet",
-            "model": "kubernetes",
-            "patch": {
-              "patchStrategy": "replace",
-              "mutatedRef": [
-                ["settings", "spec"]
-              ],
-              "description": "A StatefulSet manages the deployment and scaling of a set of Pods, and provides guarantees about the ordering and uniqueness of these Pods. StatefulSets are used for stateful applications, such as databases."
-            }
-          },
-          {
-            "kind": "DaemonSet",
-            "model": "kubernetes",
-            "patch": {
-              "patchStrategy": "replace",
-              "mutatedRef": [
-                ["settings", "spec"]
-              ],
-              "description": "A DaemonSet ensures that all (or some) nodes run a copy of a Pod. It's typically used for running system daemons or agents on every node in a Kubernetes cluster."
-            }
-          }
-        ],
-        "deny": {
-          "from": [],
-          "to": []
-        }
-      }
-    },
-    {
-      "allow": {
-        "from":[
-          {
-            "kind": "PodTemplate",
-            "model": "kubernetes",
-            "patch": {
-              "patchStrategy": "replace",
-              "mutatorRef": [
-                ["settings", "template"]
-              ],
-              "description": "A Pod template is a blueprint defining the configuration for creating Kubernetes pods, encapsulating specifications for containers, volumes, and other settings"
-            }
-          }
-        ],
-        "to": [
-          {
-            "kind": "Deployment",
-            "model": "kubernetes",
-            "patch": {
-              "patchStrategy": "replace",
-              "mutatedRef": [
-                ["settings", "spec", "template"]
-              ],
-              "description": "Deployments use pod templates to define the desired state of pods, enabling easy scaling, rolling updates, and self-healing of applications within Kubernetes clusters, ensuring consistency and reliability during deployment operations."
-            }
-          },
-          {
-            "kind": "StatefulSet",
-            "model": "kubernetes",
-            "patch": {
-              "patchStrategy": "replace",
-              "mutatedRef": [
-                ["settings", "spec", "template"]
-              ],
-              "description": "StatefulSets utilize pod templates to maintain stateful applications' unique identities and ordered scaling behaviors, ensuring persistent storage and network identifiers, crucial for databases and distributed systems' reliable operation."
-            }
-          },
-          {
-            "kind": "DaemonSet",
-            "model": "kubernetes",
-            "patch": {
-              "patchStrategy": "replace",
-              "mutatedRef": [
-                ["settings", "spec", "template"]
-              ],
-              "description": "DaemonSets utilize pod templates to ensure specific pods run on designated nodes within the cluster, facilitating the deployment of essential system services such as logging, monitoring, and networking across the Kubernetes infrastructure, enhancing cluster management and operational efficiency."
-            }
-          },
-          {
-            "kind": "ReplicaSet",
-            "model": "kubernetes",
-            "patch": {
-              "patchStrategy": "replace",
-              "mutatedRef": [
-                ["settings", "spec", "template"]
-              ],
-              "description": "ReplicaSets leverage pod templates to ensure the desired number of identical pod replicas are running, providing fault tolerance and high availability for applications by automatically managing pod lifecycle based on defined specifications."
-            }
-          },
-          {
-            "kind": "Job",
-            "model": "kubernetes",
-            "patch": {
-              "patchStrategy": "replace",
-              "mutatedRef": [
-                ["settings", "spec", "template"]
-              ],
-              "description": "Jobs use pod templates to specify the container images, commands, and resources required for executing batch processing tasks reliably within Kubernetes clusters, ensuring consistency and repeatability in job execution."
-            }
-          }, 
-          {
-            "kind": "CronJob",
-            "model": "kubernetes",
-            "patch": {
-              "patchStrategy": "replace",
-              "mutatedRef": [
-                ["settings", "spec", "jobTemplate", "spec", "template"]
-              ],
-              "description":"CronJobs employ pod templates to define periodic or scheduled tasks' configurations, automating the creation and execution of pods based on defined schedules, enabling efficient handling of repetitive tasks within Kubernetes clusters."
-            }
-          }
-        ],
-        "deny": {
-          "from": [],
-          "to": []
-        }
-      }
-    },
-    {
-      "allow": {
-        "from": [
-          {
-            "kind": "ControllerRevision",
-            "model": "kubernetes",
-            "patch": {
-              "patchStrategy": "replace",
-              "mutatorRef": [
-                [
-                  "settings", "revision"
-                ]
-              ],
-              "description": "ControllerRevisions are used to store the historical state of a ReplicaSet, Deployment, StatefulSet or Pod. They are used to rollback to a previous version of the resource.\n\nControllerRevisions are created when a ReplicaSet, Deployment, or StatefulSet is updated. They store the historical state of the resource, including the Pod template and the revision number."
-            }
-          }
-        ],
-        "to": [
-          {
-            "kind": "Deployment",
-            "model": "kubernetes",
-            "patch": {
-              "patchStrategy": "replace",
-              "mutatedRef": [
-                [
-                  "settings",
-                  "spec",
-                  "revisionHistoryLimit"
-                ]
-              ],
-              "description": "Deployments can be configured to store a certain number of ControllerRevisions. This is useful for rolling back to a previous version of the Deployment.\n\nThe revisionHistoryLimit field in the Deployment specification is used to configure the number of ControllerRevisions to store."
-            }
-          },
-          {
-            "kind": "StatefulSet",
-            "model": "kubernetes",
-            "patch": {
-              "patchStrategy": "replace",
-              "mutatedRef": [
-                [
-                  "settings",
-                  "spec",
-                  "revisionHistoryLimit"
-                ]
-              ],
-              "description": "StatefulSets can be configured to store a certain number of ControllerRevisions. This is useful for rolling back to a previous version of the StatefulSet.\n\nThe revisionHistoryLimit field in the StatefulSet specification is used to configure the number of ControllerRevisions to store."
-            }
-          },
-          {
-            "kind": "ReplicaSet",
-            "model": "kubernetes",
-            "patch": {
-              "patchStrategy": "replace",
-              "mutatedRef": [
-                [
-                  "settings",
-                  "spec",
-                  "revisionHistoryLimit"
-                ]
-              ],
-              "description": "ReplicaSets can be configured to store a certain number of ControllerRevisions. This is useful for rolling back to a previous version of the ReplicaSet.\n\nThe revisionHistoryLimit field in the ReplicaSet specification is used to configure the number of ControllerRevisions to store."
-            }
-          },
-          {
-            "kind": "Pod",
-            "model": "kubernetes",
-            "patch": {
-              "patchStrategy": "replace",
-              "mutatedRef": [
-                [
-                  "settings",
-                  "metadata",
-                  "ownerReferences",
-                  "_",
-                  "controller",
-                  "revisionHistoryLimit"
-                ]
-              ],
-              "description": "Pods can be configured to store a certain number of ControllerRevisions. This is useful for rolling back to a previous version of the Pod.\n\nThe revisionHistoryLimit field in the Pod specification is used to configure the number of ControllerRevisions to store."
-            }
-          }
-        ]
-      }
-    },
-    {
-      "allow": {
-        "from": [
-          {
-            "kind": "IngressClass",
-            "model": "kubernetes",
-            "patch": {
-              "patchStrategy": "replace",
-              "mutatorRef": [
-                ["name"]
-              ],
-              "description": "IngressClass is a resource to specify class for Ingress to be used by the IngressController."
-            }
-          }
-        ],
-        "to": [
-          {
-            "kind": "Ingress",
-            "model": "kubernetes",
-            "patch": {
-              "patchStrategy": "replace",
-              "mutatedRef": [
-                ["settings", "spec", "ingressClassName"]
-              ],
-              "description": "Ingress is a collection of rules that allow inbound connections to reach the services. IngressClass configures the class of Ingress resource which is then used by the Ingress Controller."
+            "kind": "Lease",
+            "model": "kubernetes",
+            "patch": {
+              "patchStrategy": "replace",
+              "mutatedRef": [
+                ["ownerReferences", "_", "name"],
+                ["ownerReferences", "_", "kind"],
+                ["ownerReferences", "_", "apiVersion"]
+              ],
+              "description": "A Lease is a mechanism used for coordinating activities between multiple instances of a controller, ensuring that only one instance is actively performing certain tasks at any given time."
             }
           }
         ]
@@ -1272,6 +923,280 @@
       "allow": {
         "from": [
           {
+            "kind": "ReplicationController",
+            "model": "kubernetes",
+            "patch": {
+              "patchStrategy": "replace",
+              "mutatorRef": [
+                ["settings", "spec"]
+              ],
+              "description": "In Kubernetes, Replication Controllers  are used to ensure that a specified number of pod replicas are running at any given time."
+            }
+          }
+        ],
+        "to": [
+          {
+            "kind": "Deployment",
+            "model": "kubernetes",
+            "patch": {
+              "patchStrategy": "replace",
+              "mutatedRef": [
+                ["settings", "spec"]
+              ],
+              "description": "A Deployment manages a set of identical Pods, often referred to as a ReplicaSet. Replication Controller provides declarative updates to applications, managing the deployment and scaling of Pods."
+            }
+          },
+          {
+            "kind": "ReplicaSet",
+            "model": "kubernetes",
+            "patch": {
+              "patchStrategy": "replace",
+              "mutatedRef": [
+                ["settings", "spec"]
+              ],
+              "description": "ReplicaSet use Replication Controllers internally to manage the desired number of replicas. Replication Controllers ensure that if a Pod fails or is deleted, a new Pod is created to maintain the desired number of replicas. "
+            }
+          },
+          {
+            "kind": "StatefulSet",
+            "model": "kubernetes",
+            "patch": {
+              "patchStrategy": "replace",
+              "mutatedRef": [
+                ["settings", "spec"]
+              ],
+              "description": "A StatefulSet manages the deployment and scaling of a set of Pods, and provides guarantees about the ordering and uniqueness of these Pods. StatefulSets are used for stateful applications, such as databases."
+            }
+          },
+          {
+            "kind": "DaemonSet",
+            "model": "kubernetes",
+            "patch": {
+              "patchStrategy": "replace",
+              "mutatedRef": [
+                ["settings", "spec"]
+              ],
+              "description": "A DaemonSet ensures that all (or some) nodes run a copy of a Pod. It's typically used for running system daemons or agents on every node in a Kubernetes cluster."
+            }
+          }
+        ],
+        "deny": {
+          "from": [],
+          "to": []
+        }
+      }
+    },
+    {
+      "allow": {
+        "from":[
+          {
+            "kind": "PodTemplate",
+            "model": "kubernetes",
+            "patch": {
+              "patchStrategy": "replace",
+              "mutatorRef": [
+                ["settings", "template"]
+              ],
+              "description": "A Pod template is a blueprint defining the configuration for creating Kubernetes pods, encapsulating specifications for containers, volumes, and other settings"
+            }
+          }
+        ],
+        "to": [
+          {
+            "kind": "Deployment",
+            "model": "kubernetes",
+            "patch": {
+              "patchStrategy": "replace",
+              "mutatedRef": [
+                ["settings", "spec", "template"]
+              ],
+              "description": "Deployments use pod templates to define the desired state of pods, enabling easy scaling, rolling updates, and self-healing of applications within Kubernetes clusters, ensuring consistency and reliability during deployment operations."
+            }
+          },
+          {
+            "kind": "StatefulSet",
+            "model": "kubernetes",
+            "patch": {
+              "patchStrategy": "replace",
+              "mutatedRef": [
+                ["settings", "spec", "template"]
+              ],
+              "description": "StatefulSets utilize pod templates to maintain stateful applications' unique identities and ordered scaling behaviors, ensuring persistent storage and network identifiers, crucial for databases and distributed systems' reliable operation."
+            }
+          },
+          {
+            "kind": "DaemonSet",
+            "model": "kubernetes",
+            "patch": {
+              "patchStrategy": "replace",
+              "mutatedRef": [
+                ["settings", "spec", "template"]
+              ],
+              "description": "DaemonSets utilize pod templates to ensure specific pods run on designated nodes within the cluster, facilitating the deployment of essential system services such as logging, monitoring, and networking across the Kubernetes infrastructure, enhancing cluster management and operational efficiency."
+            }
+          },
+          {
+            "kind": "ReplicaSet",
+            "model": "kubernetes",
+            "patch": {
+              "patchStrategy": "replace",
+              "mutatedRef": [
+                ["settings", "spec", "template"]
+              ],
+              "description": "ReplicaSets leverage pod templates to ensure the desired number of identical pod replicas are running, providing fault tolerance and high availability for applications by automatically managing pod lifecycle based on defined specifications."
+            }
+          },
+          {
+            "kind": "Job",
+            "model": "kubernetes",
+            "patch": {
+              "patchStrategy": "replace",
+              "mutatedRef": [
+                ["settings", "spec", "template"]
+              ],
+              "description": "Jobs use pod templates to specify the container images, commands, and resources required for executing batch processing tasks reliably within Kubernetes clusters, ensuring consistency and repeatability in job execution."
+            }
+          }, 
+          {
+            "kind": "CronJob",
+            "model": "kubernetes",
+            "patch": {
+              "patchStrategy": "replace",
+              "mutatedRef": [
+                ["settings", "spec", "jobTemplate", "spec", "template"]
+              ],
+              "description":"CronJobs employ pod templates to define periodic or scheduled tasks' configurations, automating the creation and execution of pods based on defined schedules, enabling efficient handling of repetitive tasks within Kubernetes clusters."
+            }
+          }
+        ],
+        "deny": {
+          "from": [],
+          "to": []
+        }
+      }
+    },
+    {
+      "allow": {
+        "from": [
+          {
+            "kind": "ControllerRevision",
+            "model": "kubernetes",
+            "patch": {
+              "patchStrategy": "replace",
+              "mutatorRef": [
+                [
+                  "settings", "revision"
+                ]
+              ],
+              "description": "ControllerRevisions are used to store the historical state of a ReplicaSet, Deployment, StatefulSet or Pod. They are used to rollback to a previous version of the resource.\n\nControllerRevisions are created when a ReplicaSet, Deployment, or StatefulSet is updated. They store the historical state of the resource, including the Pod template and the revision number."
+            }
+          }
+        ],
+        "to": [
+          {
+            "kind": "Deployment",
+            "model": "kubernetes",
+            "patch": {
+              "patchStrategy": "replace",
+              "mutatedRef": [
+                [
+                  "settings",
+                  "spec",
+                  "revisionHistoryLimit"
+                ]
+              ],
+              "description": "Deployments can be configured to store a certain number of ControllerRevisions. This is useful for rolling back to a previous version of the Deployment.\n\nThe revisionHistoryLimit field in the Deployment specification is used to configure the number of ControllerRevisions to store."
+            }
+          },
+          {
+            "kind": "StatefulSet",
+            "model": "kubernetes",
+            "patch": {
+              "patchStrategy": "replace",
+              "mutatedRef": [
+                [
+                  "settings",
+                  "spec",
+                  "revisionHistoryLimit"
+                ]
+              ],
+              "description": "StatefulSets can be configured to store a certain number of ControllerRevisions. This is useful for rolling back to a previous version of the StatefulSet.\n\nThe revisionHistoryLimit field in the StatefulSet specification is used to configure the number of ControllerRevisions to store."
+            }
+          },
+          {
+            "kind": "ReplicaSet",
+            "model": "kubernetes",
+            "patch": {
+              "patchStrategy": "replace",
+              "mutatedRef": [
+                [
+                  "settings",
+                  "spec",
+                  "revisionHistoryLimit"
+                ]
+              ],
+              "description": "ReplicaSets can be configured to store a certain number of ControllerRevisions. This is useful for rolling back to a previous version of the ReplicaSet.\n\nThe revisionHistoryLimit field in the ReplicaSet specification is used to configure the number of ControllerRevisions to store."
+            }
+          },
+          {
+            "kind": "Pod",
+            "model": "kubernetes",
+            "patch": {
+              "patchStrategy": "replace",
+              "mutatedRef": [
+                [
+                  "settings",
+                  "metadata",
+                  "ownerReferences",
+                  "_",
+                  "controller",
+                  "revisionHistoryLimit"
+                ]
+              ],
+              "description": "Pods can be configured to store a certain number of ControllerRevisions. This is useful for rolling back to a previous version of the Pod.\n\nThe revisionHistoryLimit field in the Pod specification is used to configure the number of ControllerRevisions to store."
+            }
+          }
+        ]
+      }
+    },
+    {
+      "allow": {
+        "from": [
+          {
+            "kind": "IngressClass",
+            "model": "kubernetes",
+            "patch": {
+              "patchStrategy": "replace",
+              "mutatorRef": [
+                ["name"]
+              ],
+              "description": "IngressClass is a resource to specify class for Ingress to be used by the IngressController."
+            }
+          }
+        ],
+        "to": [
+          {
+            "kind": "Ingress",
+            "model": "kubernetes",
+            "patch": {
+              "patchStrategy": "replace",
+              "mutatedRef": [
+                ["settings", "spec", "ingressClassName"]
+              ],
+              "description": "Ingress is a collection of rules that allow inbound connections to reach the services. IngressClass configures the class of Ingress resource which is then used by the Ingress Controller."
+            }
+          }
+        ]
+      },
+      "deny": {
+        "from": [],
+        "to": []
+      }
+    },
+    {
+      "allow": {
+        "from": [
+          {
             "kind": "Deployment",
             "model": "kubernetes",
             "patch": {
@@ -1402,7 +1327,116 @@
           "to": []
         }
       }
->>>>>>> da60cfdf
+    },
+    {
+      "allow": {
+        "from": [
+          {
+            "kind": "LimitRange",
+            "model": "kubernetes",
+            "patch": {
+              "patchStrategy": "replace",
+              "mutatedRef": [
+                ["spec", "limits", "_", "default", "memory"],
+                ["spec", "limits", "_", "default", "cpu"],
+                ["spec", "limits", "defaultRequest", "memory"],
+                ["spec", "limits", "defaultRequest", "cpu"]
+              ],
+              "description": "Define default memory and CPU limits (including defaultRequest) in LimitRange."
+            }
+          }
+        ],
+        "to": [
+          {
+            "kind": "Pod",
+            "model": "kubernetes",
+            "patch": {
+              "patchStrategy": "replace",
+              "mutatedRef": [["settings", "spec", "containers", 0 ,"resources", "resources", "limits", "memory"],
+                ["settings", "spec", "containers", 0, "resources", "limits", "cpu"],
+                ["settings", "spec", "containers", 0, "resources", "requests", "memory"],
+                ["settings", "spec", "containers", 0, "resources", "requests", "cpu"]],
+              "description": "Apply the default and defaultRequest memory and CPU limits from LimitRange to Pod containers."
+            }
+          },
+          {
+            "kind": "Deployment",
+            "model": "kubernetes",
+            "patch": {
+              "patchStrategy": "replace",
+              "mutatedRef": [["settings", "spec", "template", "spec", "containers", 0, "resources", "limits", "memory"],
+                ["settings", "spec", "template", "spec", "containers", 0, "resources", "limits", "cpu"],
+                ["settings", "spec", "template", "spec", "containers", 0, "resources", "requests", "memory"],
+                ["settings", "spec", "template", "spec", "containers", 0,  "resources", "requests", "cpu"]],
+              "description": "Apply the default and defaultRequest memory and CPU limits from LimitRange to Deployment containers."
+            }
+          },
+          {
+            "kind": "StatefulSet",
+            "model": "kubernetes",
+            "patch": {
+              "patchStrategy": "replace",
+              "mutatedRef": [["settings", "spec", "template", "spec", "containers", 0, "resources", "limits", "memory"],
+              ["settings", "spec", "template", "spec", "containers", 0, "resources", "limits", "cpu"],
+              ["settings", "spec", "template", "spec", "containers", 0, "resources", "requests", "memory"],
+              ["settings", "spec", "template", "spec", "containers", 0, "resources", "requests", "cpu"]],
+              "description": "Apply the default and defaultRequest memory and CPU limits from LimitRange to StatefulSet containers."
+            }
+          },
+          {
+            "kind": "DaemonSet",
+            "model": "kubernetes",
+            "patch": {
+              "patchStrategy": "replace",
+              "mutatedRef": [["settings", "spec", "template", "spec", "containers", 0, "resources", "limits", "memory"],
+              ["settings", "spec", "template", "spec", "containers", 0, "resources", "limits", "cpu"],
+              ["settings", "spec", "template", "spec", "containers", 0, "resources", "requests", "memory"],
+              ["settings", "spec", "template", "spec", "containers", 0, "resources", "requests", "cpu"]],
+              "description": "Apply the default and defaultRequest memory and CPU limits from LimitRange to DaemonSet containers."
+            }
+          },
+          {
+            "kind": "ReplicaSet",
+            "model": "kubernetes",
+            "patch": {
+              "patchStrategy": "replace",
+              "mutatedRef": [["settings", "spec", "template", "spec", "containers", 0, "resources", "limits", "memory"],
+              ["settings", "spec", "template", "spec", "containers", 0, "resources", "limits", "cpu"],
+              ["settings", "spec", "template", "spec", "containers", 0, "resources", "requests", "memory"],
+              ["settings", "spec", "template", "spec", "containers", 0, "resources", "requests", "cpu"]],
+              "description": "Apply the default and defaultRequest memory and CPU limits from LimitRange to ReplicaSet containers."
+            }
+          },
+          {
+            "kind": "Job",
+            "model": "kubernetes",
+            "patch": {
+              "patchStrategy": "replace",
+              "mutatedRef": [["settings", "spec", "template", "spec", "containers", 0, "resources", "limits", "memory"],
+              ["settings", "spec", "template", "spec", "containers", 0, "resources", "limits", "cpu"],
+              ["settings", "spec", "template", "spec", "containers", 0, "resources", "requests", "memory"],
+              ["settings", "spec", "template", "spec", "containers", 0, "resources", "requests", "cpu"]],
+              "description": "Apply the default and defaultRequest memory and CPU limits from LimitRange to Job containers."
+            }
+          },
+          {
+            "kind": "CronJob",
+            "model": "kubernetes",
+            "patch": {
+              "patchStrategy": "replace",
+              "mutatedRef": [["settings", "spec", "template", "spec", "containers", 0, "resources", "limits", "memory"],
+              ["settings", "spec", "template", "spec", "containers", 0, "resources", "limits", "cpu"],
+              ["settings", "spec", "template", "spec", "containers", 0, "resources", "requests", "memory"],
+              ["settings", "spec", "template", "spec", "containers", 0, "resources", "requests", "cpu"]],
+              "description": "Apply the default and defaultRequest memory and CPU limits from LimitRange to CronJob containers."
+            }
+          }
+        ]
+      },
+      "deny": {
+        "from": [],
+        "to": []
+      }
     }
   ]
 }