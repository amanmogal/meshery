--- conflicted
+++ resolved
@@ -18,49 +18,26 @@
 
 See the [getting started](https://meshery.io/#getting-started) section to quickly deploy Meshery on any of these supported platforms:
 
-<<<<<<< HEAD
-| Platform                                                                                                                                                                   | Supported?  |
-| -------------------------------------------------------------------------------------------------------------------------------------------------------------------------- | :---------: |
-| <img src="docs/assets/img/platforms/docker.svg" width="20" height="20" /> [Docker](https://meshery.layer5.io/docs/installation/platforms/docker)                           |     ✔️      |
-| - <img src="docs/assets/img/platforms/docker.svg" width="20" height="20" /> [Docker - Docker App](https://meshery.layer5.io/docs/installation/platforms/docker)            |     ✔️      |
-| <img src="docs/assets/img/platforms/kubernetes.svg" width="20" height="20" /> [Kubernetes](https://meshery.layer5.io/docs/installation/platforms/kubernetes)               |     ✔️      |
-| - <img src="docs/assets/img/platforms/aks.svg" width="20" height="20" /> [Kubernetes - AKS](https://meshery.layer5.io/docs/installation/platforms/aks)                     |     ✔️      |
-| - <img src="docs/assets/img/platforms/docker.svg" width="20" height="20" /> [Kubernetes - Docker Desktop](https://meshery.layer5.io/docs/installation#mac-or-linux)        |     ✔️      |
-| - <img src="docs/assets/img/platforms/eks.png" width="20" height="20" /> [Kubernetes - EKS](https://meshery.layer5.io/docs/installation/platforms/eks)                     |     ✔️      |
-| - <img src="docs/assets/img/platforms/gke.png" width="20" height="20" /> [Kubernetes - GKE](https://meshery.layer5.io/docs/installation/platforms/gke)                     |     ✔️      |
-| - <img src="docs/assets/img/platforms/helm.svg" width="20" height="20" /> [Kubernetes - Helm](https://meshery.layer5.io/docs/installation/platforms/kubernetes#using-helm) |     ✔️      |
-| - <img src="docs/assets/img/platforms/kind.png" width="20" height="20" /> [Kubernetes - kind](https://meshery.layer5.io/docs/installation/platforms/kind)                  |     ✔️      |
-| - <img src="docs/assets/img/platforms/minikube.png" width="20" height="20" /> [Kubernetes - Minikube](https://meshery.layer5.io/docs/installation/platforms/minikube)      |     ✔️      |
-| - <img src="docs/assets/img/platforms/openshift.svg" width="20" height="20" /> Kubernetes - OpenShift                                                                      | In Progress |
-| <img src="docs/assets/img/platforms/linux.svg" width="20" height="20" /> [Linux](https://meshery.layer5.io/docs/installation#mac-or-linux)                                 |     ✔️      |
-| <img src="docs/assets/img/platforms/apple.svg" width="20" height="20" /> [Mac](https://meshery.layer5.io/docs/installation#mac-or-linux)                                   |     ✔️      |
-| - <img src="docs/assets/img/platforms/homebrew.png" width="20" height="20" /> [Mac - Homebrew](https://meshery.layer5.io/docs/installation#mac-or-linux)                   |     ✔️      |
-| <img src="docs/assets/img/platforms/wsl2.png" width="20" height="20" /> [Windows](https://meshery.layer5.io/docs/installation#windows)                                     |     ✔️      |
-| - [Scoop](https://meshery.layer5.io/docs/installation#windows)                                                                                                             |     ✔️      |
-| - <img src="docs/assets/img/platforms/wsl2.png" width="20" height="20" /> [WSL2](https://meshery.layer5.io/docs/installation/platforms/wsl2)                               |     ✔️      |
-| <img src="docs/assets/img/platforms/raspberry-pi.png" width="20" height="20" /> Raspberry Pi                                                                               | In Progress |
-=======
 | Platform | Supported? |
 | --- | :---: |
-|&#9;<img src="docs/assets/img/platforms/docker.svg" width="20" height="20" vertical-align="middle" /> [Docker](https://meshery.layer5.io/docs/installation/platforms/docker) | ✔️ |
-|&#9;<img src="docs/assets/img/platforms/docker.svg" width="20" height="20" vertical-align="middle" />  [Docker - Docker App](https://meshery.layer5.io/docs/installation/platforms/docker) | ✔️ |
-|&#9;<img src="docs/assets/img/platforms/kubernetes.svg" width="20" height="20" vertical-align="middle" /> [Kubernetes](https://meshery.layer5.io/docs/installation/platforms/kubernetes) | ✔️ |
-|&#9;<img src="docs/assets/img/platforms/aks.svg" width="20" height="20" vertical-align="middle" /> [Kubernetes - AKS](https://meshery.layer5.io/docs/installation/platforms/aks) | ✔️ |
-|&#9;<img src="docs/assets/img/platforms/docker.svg" width="20" height="20" vertical-align="middle" /> [Kubernetes - Docker Desktop](https://meshery.layer5.io/docs/installation#mac-or-linux) | ✔️ |
-|&#9;<img src="docs/assets/img/platforms/eks.png" width="20" height="20" vertical-align="middle" />  [Kubernetes - EKS](https://meshery.layer5.io/docs/installation/platforms/eks) | ✔️ |
-|&#9;<img src="docs/assets/img/platforms/gke.png" width="20" height="20" vertical-align="middle" /> [Kubernetes - GKE](https://meshery.layer5.io/docs/installation/platforms/gke) | ✔️ |
-|&#9;<img src="docs/assets/img/platforms/helm.svg" width="20" height="20" vertical-align="middle" />  [Kubernetes - Helm](https://meshery.layer5.io/docs/installation/platforms/kubernetes#using-helm) | ✔️ |
-|&#9;<img src="docs/assets/img/platforms/kind.png" width="20" height="20" vertical-align="middle" />  [Kubernetes - kind](https://meshery.layer5.io/docs/installation/platforms/kind) | ✔️ |
-|&#9;<img src="docs/assets/img/platforms/minikube.png" width="20" height="20" vertical-align="middle" />  [Kubernetes - Minikube](https://meshery.layer5.io/docs/installation/platforms/minikube) | ✔️ |
-|&#9;<img src="docs/assets/img/platforms/openshift.svg" width="20" height="20" vertical-align="middle" /> Kubernetes - OpenShift | In Progress |
-|&#9;<img src="docs/assets/img/platforms/linux.svg" width="20" height="20" vertical-align="middle" /> [Linux](https://meshery.layer5.io/docs/installation#mac-or-linux) | ✔️ |
-|&#9;<img src="docs/assets/img/platforms/apple.svg" width="20" height="20" vertical-align="middle" /> [Mac](https://meshery.layer5.io/docs/installation#mac-or-linux) | ✔️ |
-|&#9;<img src="docs/assets/img/platforms/homebrew.png" width="20" height="20" vertical-align="middle" /> [Mac - Homebrew](https://meshery.layer5.io/docs/installation#mac-or-linux) | ✔️ |
-|&#9;<img src="docs/assets/img/platforms/wsl2.png" width="20" height="20" vertical-align="middle" /> [Windows](https://meshery.layer5.io/docs/installation#windows) | ✔️ |
-|&#9;[Scoop](https://meshery.layer5.io/docs/installation#windows) | ✔️ |
-|&#9;<img src="docs/assets/img/platforms/wsl2.png" width="20" height="20" vertical-align="middle" />  [WSL2](https://meshery.layer5.io/docs/installation/platforms/wsl2) | ✔️ |
-|&#9;<img src="docs/assets/img/platforms/raspberry-pi.png" width="20" height="20" vertical-align="middle" /> Raspberry Pi | In Progress |
->>>>>>> af347305
+|<img src="docs/assets/img/platforms/docker.svg" width="20" height="20" vertical-align="middle" /> [Docker](https://meshery.layer5.io/docs/installation/platforms/docker) | ✔️ |
+| &nbsp;&nbsp;&nbsp; <img src="docs/assets/img/platforms/docker.svg" width="20" height="20" vertical-align="middle" />  [Docker - Docker App](https://meshery.layer5.io/docs/installation/platforms/docker) | ✔️ |
+|<img src="docs/assets/img/platforms/kubernetes.svg" width="20" height="20" vertical-align="middle" /> [Kubernetes](https://meshery.layer5.io/docs/installation/platforms/kubernetes) | ✔️ |
+| &nbsp;&nbsp;&nbsp; <img src="docs/assets/img/platforms/aks.svg" width="20" height="20" vertical-align="middle" /> [Kubernetes - AKS](https://meshery.layer5.io/docs/installation/platforms/aks) | ✔️ |
+| &nbsp;&nbsp;&nbsp; <img src="docs/assets/img/platforms/docker.svg" width="20" height="20" vertical-align="middle" /> [Kubernetes - Docker Desktop](https://meshery.layer5.io/docs/installation#mac-or-linux) | ✔️ |
+| &nbsp;&nbsp;&nbsp; <img src="docs/assets/img/platforms/eks.png" width="20" height="20" vertical-align="middle" />  [Kubernetes - EKS](https://meshery.layer5.io/docs/installation/platforms/eks) | ✔️ |
+| &nbsp;&nbsp;&nbsp; <img src="docs/assets/img/platforms/gke.png" width="20" height="20" vertical-align="middle" /> [Kubernetes - GKE](https://meshery.layer5.io/docs/installation/platforms/gke) | ✔️ |
+| &nbsp;&nbsp;&nbsp; <img src="docs/assets/img/platforms/helm.svg" width="20" height="20" vertical-align="middle" />  [Kubernetes - Helm](https://meshery.layer5.io/docs/installation/platforms/kubernetes#using-helm) | ✔️ |
+| &nbsp;&nbsp;&nbsp; <img src="docs/assets/img/platforms/kind.png" width="20" height="20" vertical-align="middle" />  [Kubernetes - kind](https://meshery.layer5.io/docs/installation/platforms/kind) | ✔️ |
+| &nbsp;&nbsp;&nbsp; <img src="docs/assets/img/platforms/minikube.png" width="20" height="20" vertical-align="middle" />  [Kubernetes - Minikube](https://meshery.layer5.io/docs/installation/platforms/minikube) | ✔️ |
+| &nbsp;&nbsp;&nbsp; <img src="docs/assets/img/platforms/openshift.svg" width="20" height="20" vertical-align="middle" /> Kubernetes - OpenShift | In Progress |
+|<img src="docs/assets/img/platforms/linux.svg" width="20" height="20" vertical-align="middle" /> [Linux](https://meshery.layer5.io/docs/installation#mac-or-linux) | ✔️ |
+|<img src="docs/assets/img/platforms/apple.svg" width="20" height="20" vertical-align="middle" /> [Mac](https://meshery.layer5.io/docs/installation#mac-or-linux) | ✔️ |
+| &nbsp;&nbsp;&nbsp; <img src="docs/assets/img/platforms/homebrew.png" width="20" height="20" vertical-align="middle" /> [Mac - Homebrew](https://meshery.layer5.io/docs/installation#mac-or-linux) | ✔️ |
+|<img src="docs/assets/img/platforms/wsl2.png" width="20" height="20" vertical-align="middle" /> [Windows](https://meshery.layer5.io/docs/installation#windows) | ✔️ |
+| &nbsp;&nbsp;&nbsp; [Scoop](https://meshery.layer5.io/docs/installation#windows) | ✔️ |
+| &nbsp;&nbsp;&nbsp; <img src="docs/assets/img/platforms/wsl2.png" width="20" height="20" vertical-align="middle" />  [WSL2](https://meshery.layer5.io/docs/installation/platforms/wsl2) | ✔️ |
+|<img src="docs/assets/img/platforms/raspberry-pi.png" width="20" height="20" vertical-align="middle" /> Raspberry Pi | In Progress |
 
 [Meshery documentation](https://meshery.layer5.io/docs/installation) offers thorough installation guides for your platform of choice.
 
@@ -139,12 +116,7 @@
             <img src='https://raw.githubusercontent.com/layer5io/meshery.io/master/images/aws-app-mesh.png' alt='AWS App Mesh Service Mesh' align="middle" hspace="5px" vspace="5px" height="30px" width="30px">Meshery adapter for App Mesh</a>
           </td>
         </tr>
-<<<<<<< HEAD
-        <tr>
-        <tr></tr>
-=======
         <tr colspan="2"><td class="alpha-adapters"></td></tr>
->>>>>>> af347305
         </tbody>
     </table>
   </p>
