package handlers

import (
	"encoding/json"
	"fmt"
	"net/http"
	"strings"

	"github.com/layer5io/meshery/mesheryctl/pkg/utils"

	"github.com/pkg/errors"
	"github.com/sirupsen/logrus"
	"github.com/spf13/viper"
	"github.com/tcnksm/go-latest"
)

// Version defines the Json payload structure for version api\
type Version struct {
	Build     string `json:"build,omitempty"`
	Latest    string `json:"latest,omitempty"`
	Outdated  *bool  `json:"outdated,omitempty"`
	CommitSHA string `json:"commitsha,omitempty"`
}

// ServerVersionHandler handles the version api request for the server
func (h *Handler) ServerVersionHandler(w http.ResponseWriter, r *http.Request) {
	// Default values incase any errors
	version := &Version{
		Build:     viper.GetString("BUILD"),
		CommitSHA: viper.GetString("COMMITSHA"),
	}

	// if r.Method != http.MethodGet {
	//      w.WriteHeader(http.StatusNotFound)
	//      return
	// }

	// compare the server build with the target build
	res, err := CheckLatestVersion(version.Build)
	if err != nil {
		logrus.Errorln(err)
	} else {
		// Add "Latest" and "Outdated" fields to the response
		version.Latest = res.Current
		version.Outdated = &res.Outdated
	}

	w.Header().Set("Content-Type", "application/json")

	err = json.NewEncoder(w).Encode(version)
	if err != nil {
		logrus.Errorf("unable to send data: %v", err)
	}
}

// CheckLatestVersion takes in the current server version compares it with the target
// and returns the result (latest.CheckResponse)
func CheckLatestVersion(serverVersion string) (*latest.CheckResponse, error) {
	githubTag := &latest.GithubTag{
		Owner:      mesheryGitHubOrg,
		Repository: mesheryGitHubRepo,
	}

	// Compare current running Meshery server version to the latest available Meshery release on GitHub.
	res, err := latest.Check(githubTag, serverVersion)
	if err != nil {
		return nil, errors.Wrap(err, "failed to compare latest and current version of Meshery")
	}
	// If user is running an outdated release, let them know.
	if res.Outdated {
<<<<<<< HEAD
		logrus.Info("\n", serverVersion, " is not the latest Meshery release. Update to v", res.Current, ". Run `mesheryctl system update`")
		promptLabel := fmt.Sprintf("Would you like to upgrade to v%s now?(y/n): ", res.Current)
		fmt.Printf("%s", promptLabel)
		var result string
		_, err := fmt.Scan(&result)
=======
		logrus.Info("\n  ", serverVersion, " is not the latest Meshery release. Update to v", res.Current, ". Run `mesheryctl system update`")
		promptLabel := fmt.Sprintf("Would you like to upgrade to v%s now [y/n]?", res.Current)

		prompt := promptui.Select{
			Label: promptLabel,
			Items: []string{"y", "n"},
		}
		_, result, err := prompt.Run()
>>>>>>> 1f45f41a
		if err != nil {
			logrus.Error("Prompt failed %w\n", err)
		}
		result = strings.TrimSpace(result)
		result = strings.ToLower(result)
		if result != "n" && result != "no" {
			err = utils.UpdateMesheryContainers()
			if err != nil {
				logrus.Error("Unable to update meshery: %w", err)
			}
		}
	}

	// If user is running the latest release, let them know.
	if res.Latest {
		logrus.Info("\n  ", serverVersion, " is the latest Meshery release.")
	}

	// Add "v" to the "Current" property of the CheckResponse
	res.Current = fmt.Sprintf("v%s", res.Current)

	return res, nil
}<|MERGE_RESOLUTION|>--- conflicted
+++ resolved
@@ -68,13 +68,6 @@
 	}
 	// If user is running an outdated release, let them know.
 	if res.Outdated {
-<<<<<<< HEAD
-		logrus.Info("\n", serverVersion, " is not the latest Meshery release. Update to v", res.Current, ". Run `mesheryctl system update`")
-		promptLabel := fmt.Sprintf("Would you like to upgrade to v%s now?(y/n): ", res.Current)
-		fmt.Printf("%s", promptLabel)
-		var result string
-		_, err := fmt.Scan(&result)
-=======
 		logrus.Info("\n  ", serverVersion, " is not the latest Meshery release. Update to v", res.Current, ". Run `mesheryctl system update`")
 		promptLabel := fmt.Sprintf("Would you like to upgrade to v%s now [y/n]?", res.Current)
 
@@ -83,7 +76,6 @@
 			Items: []string{"y", "n"},
 		}
 		_, result, err := prompt.Run()
->>>>>>> 1f45f41a
 		if err != nil {
 			logrus.Error("Prompt failed %w\n", err)
 		}
