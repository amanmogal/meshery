--- conflicted
+++ resolved
@@ -1,13 +1,5 @@
 {
   "name": "meshery-server",
   "type": "component",
-<<<<<<< HEAD
-
-  "next_error_code": 2052
-
-
- 
-=======
   "next_error_code": 2048
->>>>>>> 9ca83783
 }