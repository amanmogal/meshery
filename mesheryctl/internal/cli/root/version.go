<<<<<<< HEAD
// Copyright 2020 Layer5, Inc.
//
// Licensed under the Apache License, Version 2.0 (the "License");
// you may not use this file except in compliance with the License.
// You may obtain a copy of the License at
//
//     http://www.apache.org/licenses/LICENSE-2.0
//
// Unless required by applicable law or agreed to in writing, software
// distributed under the License is distributed on an "AS IS" BASIS,
// WITHOUT WARRANTIES OR CONDITIONS OF ANY KIND, either express or implied.
// See the License for the specific language governing permissions and
// limitations under the License.

package root

import (
	"encoding/json"
	"fmt"
	"io/ioutil"
	"net/http"

	"github.com/layer5io/meshery/handlers"
	"github.com/layer5io/meshery/mesheryctl/internal/cli/root/cfg"
	"github.com/pkg/errors"
	"github.com/sirupsen/logrus"
	"github.com/spf13/cobra"
	"github.com/spf13/viper"
)

var (
	// Mesheryctl config - holds config handler
	mctlCfg    *cfg.MesheryCtl
	mesheryCfg *cfg.Version
)

// RequestErr is the error handler for the request
func requestErr(err error, url string) bool {
	if err != nil {
		logrus.Infof("Server Version: Unavailable \t  GitSHA: Unavailable")
		logrus.Errorf("\nError Occurred: %v", err)
		logrus.Errorf("\nCould not communicate with Meshery at %s", url+"/server/version")
		logrus.Errorf("Ensure that Meshery is available.\n See Meshery Documentation (https://docs.meshery.io) for help.\n")
		return true
	}
	return false
}

// versionCmd represents the version command
var versionCmd = &cobra.Command{
	Use:   "version",
	Short: "Version of mesheryctl",
	Long:  `Version of Meshery command line client - mesheryctl.`,
	PreRunE: func(cmd *cobra.Command, args []string) error {
		var err error
		mctlCfg, err = cfg.GetMesheryCtl(viper.GetViper())
		if err != nil {
			return errors.Wrap(err, "error processing config")
		}
		return nil
	},
	Run: func(cmd *cobra.Command, args []string) {

		url := mctlCfg.GetBaseMesheryURL()
		build := mctlCfg.GetVersion().GetBuild()
		commitsha := mctlCfg.GetVersion().GetCommitSHA()

		logrus.Infof("Client Version: %v \t  GitSHA: %v", build, commitsha)

		req, err := http.NewRequest("GET", fmt.Sprintf("%s/server/version", url), nil)
		if requestErr(err, url) {
			return
		}

		client := &http.Client{}
		resp, err := client.Do(req)
		if requestErr(err, url) {
			return
		}

		data, err := ioutil.ReadAll(resp.Body)
		if requestErr(err, url) {
			return
		}

		version := cfg.Version{}
		err = json.Unmarshal(data, &version)
		if requestErr(err, url) {
			return
		}

		logrus.Infof("Server Version: %v \t  GitSHA: %v", version.GetBuild(), version.GetCommitSHA())
		logrus.Infof("Checking for latest version of Meshery....")

		// Inform user of the latest release version
		_, err = handlers.CheckLatestVersion(version.GetBuild())
		if err != nil {
			logrus.Warn("\nMeshery server unreachable. Please confirm that Meshery is running and available.")
		}
	},
}
=======
// Copyright 2020 Layer5, Inc.
//
// Licensed under the Apache License, Version 2.0 (the "License");
// you may not use this file except in compliance with the License.
// You may obtain a copy of the License at
//
//     http://www.apache.org/licenses/LICENSE-2.0
//
// Unless required by applicable law or agreed to in writing, software
// distributed under the License is distributed on an "AS IS" BASIS,
// WITHOUT WARRANTIES OR CONDITIONS OF ANY KIND, either express or implied.
// See the License for the specific language governing permissions and
// limitations under the License.

package root

import (
	"encoding/json"
	"fmt"
	"io/ioutil"
	"net/http"

	"github.com/layer5io/meshery/handlers"
	"github.com/layer5io/meshery/mesheryctl/internal/cli/root/cfg"
	"github.com/pkg/errors"
	"github.com/sirupsen/logrus"
	"github.com/spf13/cobra"
	"github.com/spf13/viper"
)

var (
	// Mesheryctl config - holds config handler
	mctlCfg    *cfg.MesheryCtl
	mesheryCfg *cfg.Version
)

// RequestErr is the error handler for the request
func requestErr(err error, url string) bool {
	if err != nil {
		logrus.Infof("Server Version: Unavailable \t  GitSHA: Unavailable")
		logrus.Errorf("\nError Occurred: %v", err)
		logrus.Errorf("\nCould not communicate with Meshery at %s", url+"/server/version")
		logrus.Errorf("Ensure that Meshery is available.\n See Meshery Documentation (https://docs.meshery.io) for help.\n")
		return true
	}
	return false
}

// versionCmd represents the version command
var versionCmd = &cobra.Command{
	Use:   "version",
	Short: "Version of mesheryctl",
	Long:  `Version of Meshery command line client - mesheryctl.`,
	PreRunE: func(cmd *cobra.Command, args []string) error {
		var err error
		mctlCfg, err = cfg.GetMesheryCtl(viper.GetViper())
		if err != nil {
			return errors.Wrap(err, "error processing config")
		}
		return nil
	},
	Run: func(cmd *cobra.Command, args []string) {

		url := mctlCfg.GetBaseMesheryURL()
		build := mctlCfg.GetVersion().GetBuild()
		commitsha := mctlCfg.GetVersion().GetCommitSHA()

		logrus.Infof("Client Version: %v \t  GitSHA: %v", build, commitsha)

		req, err := http.NewRequest("GET", fmt.Sprintf("%s/server/version", url), nil)
		if requestErr(err, url) {
			return
		}

		client := &http.Client{}
		resp, err := client.Do(req)
		if requestErr(err, url) {
			return
		}

		data, err := ioutil.ReadAll(resp.Body)
		if requestErr(err, url) {
			return
		}

		version := cfg.Version{}
		err = json.Unmarshal(data, &version)
		if requestErr(err, url) {
			return
		}

		logrus.Infof("Server Version: %v \t  GitSHA: %v", version.GetBuild(), version.GetCommitSHA())
		logrus.Infof("Checking for latest version of Meshery....")

		// Inform user of the latest release version
		_, err = handlers.CheckLatestVersion(version.GetBuild())
		if err != nil {
			logrus.Warn("\nMeshery server unreachable. Please confirm that Meshery is running and available")
		}
	},
}
>>>>>>> 9fd13a49
<|MERGE_RESOLUTION|>--- conflicted
+++ resolved
@@ -1,106 +1,3 @@
-<<<<<<< HEAD
-// Copyright 2020 Layer5, Inc.
-//
-// Licensed under the Apache License, Version 2.0 (the "License");
-// you may not use this file except in compliance with the License.
-// You may obtain a copy of the License at
-//
-//     http://www.apache.org/licenses/LICENSE-2.0
-//
-// Unless required by applicable law or agreed to in writing, software
-// distributed under the License is distributed on an "AS IS" BASIS,
-// WITHOUT WARRANTIES OR CONDITIONS OF ANY KIND, either express or implied.
-// See the License for the specific language governing permissions and
-// limitations under the License.
-
-package root
-
-import (
-	"encoding/json"
-	"fmt"
-	"io/ioutil"
-	"net/http"
-
-	"github.com/layer5io/meshery/handlers"
-	"github.com/layer5io/meshery/mesheryctl/internal/cli/root/cfg"
-	"github.com/pkg/errors"
-	"github.com/sirupsen/logrus"
-	"github.com/spf13/cobra"
-	"github.com/spf13/viper"
-)
-
-var (
-	// Mesheryctl config - holds config handler
-	mctlCfg    *cfg.MesheryCtl
-	mesheryCfg *cfg.Version
-)
-
-// RequestErr is the error handler for the request
-func requestErr(err error, url string) bool {
-	if err != nil {
-		logrus.Infof("Server Version: Unavailable \t  GitSHA: Unavailable")
-		logrus.Errorf("\nError Occurred: %v", err)
-		logrus.Errorf("\nCould not communicate with Meshery at %s", url+"/server/version")
-		logrus.Errorf("Ensure that Meshery is available.\n See Meshery Documentation (https://docs.meshery.io) for help.\n")
-		return true
-	}
-	return false
-}
-
-// versionCmd represents the version command
-var versionCmd = &cobra.Command{
-	Use:   "version",
-	Short: "Version of mesheryctl",
-	Long:  `Version of Meshery command line client - mesheryctl.`,
-	PreRunE: func(cmd *cobra.Command, args []string) error {
-		var err error
-		mctlCfg, err = cfg.GetMesheryCtl(viper.GetViper())
-		if err != nil {
-			return errors.Wrap(err, "error processing config")
-		}
-		return nil
-	},
-	Run: func(cmd *cobra.Command, args []string) {
-
-		url := mctlCfg.GetBaseMesheryURL()
-		build := mctlCfg.GetVersion().GetBuild()
-		commitsha := mctlCfg.GetVersion().GetCommitSHA()
-
-		logrus.Infof("Client Version: %v \t  GitSHA: %v", build, commitsha)
-
-		req, err := http.NewRequest("GET", fmt.Sprintf("%s/server/version", url), nil)
-		if requestErr(err, url) {
-			return
-		}
-
-		client := &http.Client{}
-		resp, err := client.Do(req)
-		if requestErr(err, url) {
-			return
-		}
-
-		data, err := ioutil.ReadAll(resp.Body)
-		if requestErr(err, url) {
-			return
-		}
-
-		version := cfg.Version{}
-		err = json.Unmarshal(data, &version)
-		if requestErr(err, url) {
-			return
-		}
-
-		logrus.Infof("Server Version: %v \t  GitSHA: %v", version.GetBuild(), version.GetCommitSHA())
-		logrus.Infof("Checking for latest version of Meshery....")
-
-		// Inform user of the latest release version
-		_, err = handlers.CheckLatestVersion(version.GetBuild())
-		if err != nil {
-			logrus.Warn("\nMeshery server unreachable. Please confirm that Meshery is running and available.")
-		}
-	},
-}
-=======
 // Copyright 2020 Layer5, Inc.
 //
 // Licensed under the Apache License, Version 2.0 (the "License");
@@ -201,5 +98,4 @@
 			logrus.Warn("\nMeshery server unreachable. Please confirm that Meshery is running and available")
 		}
 	},
-}
->>>>>>> 9fd13a49
+}