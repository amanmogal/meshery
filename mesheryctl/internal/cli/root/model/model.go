// Copyright Meshery Authors
//
// Licensed under the Apache License, Version 2.0 (the "License");
// you may not use this file except in compliance with the License.
// You may obtain a copy of the License at
//
//     http://www.apache.org/licenses/LICENSE-2.0
//
// Unless required by a, filepath.Dir(${1:}modelDefPathpplicable law or agreed to in writing, software
// distributed under the License is distributed on an "AS IS" BASIS,
// WITHOUT WARRANTIES OR CONDITIONS OF ANY KIND, either express or implied.
// See the License for the specific language governing permissions and
// limitations under the License.

package model

import (
	"encoding/json"
	"fmt"
	"io"
	"net/http"
	"os"
	"path/filepath"

	"github.com/fatih/color"

	"github.com/layer5io/meshery/mesheryctl/internal/cli/root/config"
	"github.com/layer5io/meshery/mesheryctl/pkg/utils"

	"github.com/layer5io/meshery/server/models"
	"github.com/manifoldco/promptui"
	"github.com/meshery/schemas/models/v1beta1/model"
	"github.com/pkg/errors"
	log "github.com/sirupsen/logrus"
	"github.com/spf13/cobra"
	"github.com/spf13/viper"
)

var (
	// flag used to specify the page number in list command
	pageNumberFlag int
	// flag used to specify format of output of view {model-name} command
	outFormatFlag string

	// flag used to specify output location of export {model-name} command
	outLocationFlag string
	// flag used to specify format of output of export {model-name} command
	outTypeFlag string
	// flag used to specify whether to discard components in the model
	discardComponentsFlag bool
	// flag used to specify whether to discard relationships in the model
	discardRelationshipsFlag bool
	// flag used to specify the version of the model
	versionFlag string

	// Maximum number of rows to be displayed in a page
	maxRowsPerPage = 25

	// Color for the whiteboard printer
	whiteBoardPrinter = color.New(color.FgHiBlack, color.BgWhite, color.Bold)

	availableSubcommands = []*cobra.Command{listModelCmd, viewModelCmd, searchModelCmd, importModelCmd, exportModal}

	countFlag bool
)

// represents the mesheryctl model view [model-name] subcommand.

// represents the mesheryctl model search [query-text] subcommand.

// ModelCmd represents the mesheryctl model command
var ModelCmd = &cobra.Command{
	Use:   "model",
	Short: "View list of models and detail of models",
	Long:  "View list of models and detailed information of a specific model",
	Example: `
// To view total of available models
mesheryctl model --count

// To view list of models
mesheryctl model list

// To view a specific model
mesheryctl model view [model-name]

// To search for a specific model
mesheryctl model search [model-name]
	`,
	Args: func(cmd *cobra.Command, args []string) error {
		if len(args) == 0 && !countFlag {
			if err := cmd.Usage(); err != nil {
				return err
			}
			return utils.ErrInvalidArgument(errors.New("please provide a subcommand"))
		}
		return nil
	},
	RunE: func(cmd *cobra.Command, args []string) error {
		if countFlag {
			mctlCfg, err := config.GetMesheryCtl(viper.GetViper())
			if err != nil {
				log.Fatalln(err, "error processing config")
			}

			baseUrl := mctlCfg.GetBaseMesheryURL()
			url := fmt.Sprintf("%s/api/meshmodels/models?page=1", baseUrl)
			return listModel(cmd, url, countFlag)
		}

		if ok := utils.IsValidSubcommand(availableSubcommands, args[0]); !ok {
			return errors.New(utils.SystemModelSubError(fmt.Sprintf("'%s' is an invalid subcommand. Please provide required options from [view]. Use 'mesheryctl model --help' to display usage guide.\n", args[0]), "model"))
		}
		_, err := config.GetMesheryCtl(viper.GetViper())
		if err != nil {
			log.Fatalln(err, "error processing config")
		}

		err = cmd.Usage()
		if err != nil {
			return err
		}
		return nil
	},
}

func init() {
	listModelCmd.Flags().IntVarP(&pageNumberFlag, "page", "p", 1, "(optional) List next set of models with --page (default = 1)")
	viewModelCmd.Flags().StringVarP(&outFormatFlag, "output-format", "o", "yaml", "(optional) format to display in [json|yaml]")

	exportModal.Flags().StringVarP(&outFormatFlag, "output-format", "t", "yaml", "(optional) format to display in [json|yaml] (default = yaml)")
	exportModal.Flags().StringVarP(&outLocationFlag, "output-location", "l", "./", "(optional) output location (default = current directory)")
	exportModal.Flags().StringVarP(&outTypeFlag, "output-type", "o", "oci", "(optional) format to display in [oci|tar] (default = oci)")
	exportModal.Flags().BoolVarP(&discardComponentsFlag, "discard-components", "c", false, "(optional) whether to discard components in the exported model definition (default = false)")
	exportModal.Flags().BoolVarP(&discardRelationshipsFlag, "discard-relationships", "r", false, "(optional) whether to discard relationships in the exported model definition (default = false)")
	exportModal.Flags().StringVarP(&versionFlag, "version", "", "", "(optional) model version to export (default = \"\")")

	ModelCmd.AddCommand(availableSubcommands...)
	ModelCmd.Flags().BoolVarP(&countFlag, "count", "", false, "(optional) Get the number of models in total")
}

// selectModelPrompt lets user to select a model if models are more than one
func selectModelPrompt(models []model.ModelDefinition) model.ModelDefinition {
	modelArray := []model.ModelDefinition{}
	modelNames := []string{}

	modelArray = append(modelArray, models...)

	for _, model := range modelArray {
		modelName := fmt.Sprintf("%s, version: %s", model.DisplayName, model.Version)
		modelNames = append(modelNames, modelName)
	}

	prompt := promptui.Select{
		Label: "Select a model",
		Items: modelNames,
	}

	for {
		i, _, err := prompt.Run()
		if err != nil {
			continue
		}

		return modelArray[i]
	}
}

func outputJson(model model.ModelDefinition) error {
	if err := prettifyJson(model); err != nil {
		// if prettifyJson return error, marshal output in conventional way using json.MarshalIndent
		// but it doesn't convert unicode to its corresponding HTML string (it is default behavior)
		// e.g unicode representation of '&' will be printed as '\u0026'
		if output, err := json.MarshalIndent(model, "", "  "); err != nil {
			return errors.Wrap(err, "failed to format output in JSON")
		} else {
			fmt.Print(string(output))
		}
	}
	return nil
}

// prettifyJson takes a model.ModelDefinition struct as input, marshals it into a nicely formatted JSON representation,
// and prints it to standard output with proper indentation and without escaping HTML entities.
func prettifyJson(model model.ModelDefinition) error {
	// Create a new JSON encoder that writes to the standard output (os.Stdout).
	enc := json.NewEncoder(os.Stdout)
	// Configure the JSON encoder settings.
	// SetEscapeHTML(false) prevents special characters like '<', '>', and '&' from being escaped to their HTML entities.
	enc.SetEscapeHTML(false)
	enc.SetIndent("", "  ")

	// Any errors during the encoding process will be returned as an error.
	return enc.Encode(model)
}

func listModel(cmd *cobra.Command, url string, displayCountOnly bool) error {
	req, err := utils.NewRequest(http.MethodGet, url, nil)
	if err != nil {
<<<<<<< HEAD
		return err
=======
		utils.Log.Error(err)
		return nil
>>>>>>> 39595855
	}

	resp, err := utils.MakeRequest(req)
	if err != nil {
		utils.Log.Error(err)
		return nil
	}

	// defers the closing of the response body after its use, ensuring that the resources are properly released.
	defer resp.Body.Close()

	data, err := io.ReadAll(resp.Body)
	if err != nil {
		utils.Log.Error(err)
		return nil
	}

	modelsResponse := &models.MeshmodelsAPIResponse{}
	err = json.Unmarshal(data, modelsResponse)
	if err != nil {
		utils.Log.Error(err)
		return nil
	}

	header := []string{"Model", "Category", "Version"}
	rows := [][]string{}

	for _, model := range modelsResponse.Models {
		if len(model.DisplayName) > 0 {
			rows = append(rows, []string{model.Name, model.Category.Name, model.Version})
		}
	}

	if len(rows) == 0 {
		// if no model is found
		// fmt.Println("No model(s) found")
		whiteBoardPrinter.Println("No model(s) found")
		return nil
	}

	utils.DisplayCount("models", modelsResponse.Count)

	if displayCountOnly {
		return nil
	}

	if cmd.Flags().Changed("page") {
		utils.PrintToTable(header, rows)
	} else {
		err := utils.HandlePagination(maxRowsPerPage, "models", rows, header)
		if err != nil {
			utils.Log.Error(err)
			return nil
		}
	}

	return nil
}

func exportModel(modelName string, _ *cobra.Command, url string, _ bool) error {
	// Find the entity with the model name
	req, err := utils.NewRequest(http.MethodGet, url, nil)
	if err != nil {
		utils.Log.Error(err)
		return nil
	}

	resp, err := utils.MakeRequest(req)
	if err != nil {
		utils.Log.Error(err)
		return nil
	}

	// ensure proper cleaning of resources
	defer resp.Body.Close()

	data, err := io.ReadAll(resp.Body)
	if err != nil {
		utils.Log.Error(err)
		return nil
	}

	var exportedModelPath string
	if outTypeFlag != "oci" {
		exportedModelPath = filepath.Join(outLocationFlag, modelName+"."+"tar.gz")
	} else {
		exportedModelPath = outLocationFlag + modelName + ".tar"
	}
	err = os.WriteFile(exportedModelPath, data, 0644)
	if err != nil {
		utils.Log.Error(err)
		return nil
	}

	utils.Log.Infof("Exported model to %s", exportedModelPath)
	return nil
}<|MERGE_RESOLUTION|>--- conflicted
+++ resolved
@@ -196,12 +196,7 @@
 func listModel(cmd *cobra.Command, url string, displayCountOnly bool) error {
 	req, err := utils.NewRequest(http.MethodGet, url, nil)
 	if err != nil {
-<<<<<<< HEAD
-		return err
-=======
-		utils.Log.Error(err)
-		return nil
->>>>>>> 39595855
+    return err
 	}
 
 	resp, err := utils.MakeRequest(req)
