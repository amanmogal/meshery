package utils

import (
	"bufio"
	"bytes"
	"encoding/json"
	"fmt"
	"io"
	"math/rand"
	"mime/multipart"
	"net/http"
	"net/url"
	"os"
	"os/exec"
	"path/filepath"
	"regexp"
	"runtime"
	"strconv"
	"strings"
	"time"

	"github.com/briandowns/spinner"
	"github.com/layer5io/meshery/mesheryctl/internal/cli/root/config"
	"github.com/layer5io/meshery/server/models"
	"github.com/layer5io/meshkit/logger"
	"github.com/layer5io/meshkit/utils"
	"github.com/olekukonko/tablewriter"
	"github.com/pkg/browser"
	"github.com/pkg/errors"
	"github.com/spf13/cobra"
	"github.com/spf13/viper"
	"gopkg.in/yaml.v2"

	log "github.com/sirupsen/logrus"
)

const (
	// Meshery Docker Deployment URLs
	dockerComposeWebURL         = "https://api.github.com/repos/docker/compose/releases/latest"
	defaultDockerComposeVersion = "1.24.1/docker-compose"
	dockerComposeBinaryURL      = "https://github.com/docker/compose/releases/download/"
	dockerComposeBinary         = "/usr/local/bin/docker-compose"

	// Meshery Kubernetes Deployment URLs
	baseConfigURL = "https://raw.githubusercontent.com/layer5io/meshery-operator/master/config/"
	OperatorURL   = baseConfigURL + "manifests/default.yaml"
	BrokerURL     = baseConfigURL + "samples/meshery_v1alpha1_broker.yaml"
	MeshsyncURL   = baseConfigURL + "samples/meshery_v1alpha1_meshsync.yaml"

	// Documentation URLs
	docsBaseURL       = "https://docs.meshery.io/"
	rootUsageURL      = docsBaseURL + "reference/mesheryctl"
	perfUsageURL      = docsBaseURL + "reference/mesheryctl/perf"
	systemUsageURL    = docsBaseURL + "reference/mesheryctl/system"
	systemStopURL     = docsBaseURL + "reference/mesheryctl/system/stop"
	systemUpdateURL   = docsBaseURL + "reference/mesheryctl/system/update"
	systemResetURL    = docsBaseURL + "reference/mesheryctl/system/reset"
	systemStatusURL   = docsBaseURL + "reference/mesheryctl/system/status"
	systemRestartURL  = docsBaseURL + "reference/mesheryctl/system/restart"
	meshUsageURL      = docsBaseURL + "reference/mesheryctl/mesh"
	expUsageURL       = docsBaseURL + "reference/mesheryctl/exp"
	filterUsageURL    = docsBaseURL + "reference/mesheryctl/filter"
	filterImportURL   = docsBaseURL + "reference/mesheryctl/filter/import"
	filterDeleteURL   = docsBaseURL + "reference/mesheryctl/filter/delete"
	filterListURL     = docsBaseURL + "reference/mesheryctl/filter/list"
	filterViewURL     = docsBaseURL + "reference/mesheryctl/filter/view"
	patternUsageURL   = docsBaseURL + "reference/mesheryctl/pattern"
	patternViewURL    = docsBaseURL + "reference/mesheryctl/pattern/view"
	appUsageURL       = docsBaseURL + "reference/mesheryctl/app"
	appViewURL        = docsBaseURL + "reference/mesheryctl/app/view"
	contextDeleteURL  = docsBaseURL + "reference/mesheryctl/system/context/delete"
	contextViewURL    = docsBaseURL + "reference/mesheryctl/system/context/view"
	contextCreateURL  = docsBaseURL + "reference/mesheryctl/system/context/create"
	contextUsageURL   = docsBaseURL + "reference/mesheryctl/system/context"
	channelUsageURL   = docsBaseURL + "reference/mesheryctl/system/channel"
	channelSetURL     = docsBaseURL + "reference/mesheryctl/system/channel/set"
	channelSwitchURL  = docsBaseURL + "reference/mesheryctl/system/channel/switch"
	channelViewURL    = docsBaseURL + "reference/mesheryctl/system/channel/view"
	providerUsageURL  = docsBaseURL + "reference/mesheryctl/system/provider"
	providerViewURL   = docsBaseURL + "reference/mesheryctl/system/provider/view"
	providerListURL   = docsBaseURL + "reference/mesheryctl/system/provider/list"
	providerSetURL    = docsBaseURL + "reference/mesheryctl/system/provider/set"
	providerResetURL  = docsBaseURL + "reference/mesheryctl/system/provider/reset"
	providerSwitchURL = docsBaseURL + "reference/mesheryctl/system/provider/switch"
	tokenUsageURL     = docsBaseURL + "reference/mesheryctl/system/token"
	modelUsageURL     = docsBaseURL + "reference/mesheryctl/system/model"
	modelListURL      = docsBaseURL + "reference/mesheryctl/system/model/list"
	modelViewURL      = docsBaseURL + "reference/mesheryctl/system/model/view"
<<<<<<< HEAD
	connectionListURL = docsBaseURL + "reference/mesheryctl/system/connections/list"
=======
	registryUsageURL  = docsBaseURL + "reference/mesheryctl/system/registry"
>>>>>>> 066f6b9b

	// Meshery Server Location
	EndpointProtocol = "http"
)

type cmdType string

const (
	cmdRoot            cmdType = "root"
	cmdPerf            cmdType = "perf"
	cmdMesh            cmdType = "mesh"
	cmdSystem          cmdType = "system"
	cmdSystemStop      cmdType = "system stop"
	cmdSystemUpdate    cmdType = "system update"
	cmdSystemReset     cmdType = "system reset"
	cmdSystemStatus    cmdType = "system status"
	cmdSystemRestart   cmdType = "system restart"
	cmdExp             cmdType = "exp"
	cmdFilter          cmdType = "filter"
	cmdFilterImport    cmdType = "filter import"
	cmdFilterDelete    cmdType = "filter delete"
	cmdFilterList      cmdType = "filter list"
	cmdFilterView      cmdType = "filter view"
	cmdPattern         cmdType = "pattern"
	cmdPatternView     cmdType = "pattern view"
	cmdApp             cmdType = "app"
	cmdAppView         cmdType = "app view"
	cmdContext         cmdType = "context"
	cmdContextDelete   cmdType = "delete"
	cmdContextCreate   cmdType = "create"
	cmdContextView     cmdType = "context view"
	cmdChannel         cmdType = "channel"
	cmdChannelSet      cmdType = "channel set"
	cmdChannelSwitch   cmdType = "channel switch"
	cmdChannelView     cmdType = "channel view"
	cmdProvider        cmdType = "provider"
	cmdProviderSet     cmdType = "provider set"
	cmdProviderSwitch  cmdType = "provider switch"
	cmdProviderView    cmdType = "provider view"
	cmdProviderList    cmdType = "provider list"
	cmdProviderReset   cmdType = "provider reset"
	cmdToken           cmdType = "token"
	cmdModel           cmdType = "model"
	cmdModelList       cmdType = "model list"
	cmdModelView       cmdType = "model view"
	cmdRegistryPublish cmdType = "registry publish"
	cmdRegistry        cmdType = "regisry"
	cmdConnectionList  cmdType = "connection list"
	cmdConnectionDelete  cmdType = "connection delete"
)

const (
	HelmChartURL          = "https://meshery.io/charts/"
	HelmChartName         = "meshery"
	HelmChartOperatorName = "meshery-operator"
)

var (
	// ResetFlag indicates if a reset is required
	ResetFlag bool
	// SkipResetFlag indicates if fetching the updated manifest files is required
	SkipResetFlag bool
	// MesheryDefaultHost is the default host on which Meshery is exposed
	MesheryDefaultHost = "localhost"
	// MesheryDefaultPort is the default port on which Meshery is exposed
	MesheryDefaultPort = 9081
	// MesheryEndpoint is the default URL in which Meshery is exposed
	MesheryEndpoint = fmt.Sprintf("http://%s:%v", MesheryDefaultHost, MesheryDefaultPort)
	// MesheryFolder is the default relative location of the meshery config
	// related configuration files.
	MesheryFolder = ".meshery"
	// DockerComposeFile is the default location within the MesheryFolder
	// where the docker compose file is located.
	DockerComposeFile = "meshery.yaml"
	// AuthConfigFile is the location of the auth file for performing perf testing
	AuthConfigFile = "auth.json"
	// DefaultConfigPath is the detail path to mesheryctl config
	DefaultConfigPath = "config.yaml"
	// MesheryNamespace is the namespace to which Meshery is deployed in the Kubernetes cluster
	MesheryNamespace = "meshery"
	// MesheryDeployment is the name of a Kubernetes manifest file required to setup Meshery
	// check https://github.com/layer5io/meshery/tree/master/install/deployment_yamls/k8s
	MesheryDeployment = "meshery-deployment.yaml"
	// MesheryService is the name of a Kubernetes manifest file required to setup Meshery
	// check https://github.com/layer5io/meshery/tree/master/install/deployment_yamls/k8s
	MesheryService = "meshery-service.yaml"
	//MesheryOperator is the file for default Meshery operator
	//check https://github.com/layer5io/meshery-operator/blob/master/config/manifests/default.yaml
	MesheryOperator = "default.yaml"
	//MesheryOperatorBroker is the file for the Meshery broker
	//check https://github.com/layer5io/meshery-operator/blob/master/config/samples/meshery_v1alpha1_broker.yaml
	MesheryOperatorBroker = "meshery_v1alpha1_broker.yaml"
	//MesheryOperatorMeshsync is the file for the Meshery Meshsync Operator
	//check https://github.com/layer5io/meshery-operator/blob/master/config/samples/meshery_v1alpha1_meshsync.yaml
	MesheryOperatorMeshsync = "meshery_v1alpha1_meshsync.yaml"
	// ServiceAccount is the name of a Kubernetes manifest file required to setup Meshery
	// check https://github.com/layer5io/meshery/tree/master/install/deployment_yamls/k8s
	ServiceAccount = "service-account.yaml"
	// To upload with param name
	ParamName = "k8sfile"
	// kubeconfig file name
	KubeConfigYaml = "kubeconfig.yaml"
	// ViperCompose is an instance of viper for docker-compose
	ViperCompose = viper.New()
	// ViperMeshconfig is an instance of viper for the meshconfig file
	ViperMeshconfig = viper.New()
	// SilentFlag skips waiting for user input and proceeds with default options
	SilentFlag bool
	// PlatformFlag sets the platform for the initial config file
	PlatformFlag string
	// Paths to kubeconfig files
	ConfigPath string
	KubeConfig string
	// KeepNamespace indicates if the namespace should be kept when Meshery is uninstalled
	KeepNamespace bool
	// TokenFlag sets token location passed by user with --token
	TokenFlag = "Not Set"
	// global logger variable
	Log logger.Handler
)

var CfgFile string

// TODO: add "meshery-perf" as a component

// ListOfComponents returns the list of components available
var ListOfComponents = []string{}

// TemplateContext is the template context provided when creating a config file
var TemplateContext = config.Context{
	Endpoint:   EndpointProtocol + "://localhost:9081",
	Token:      "default",
	Platform:   "kubernetes",
	Components: ListOfComponents,
	Channel:    "stable",
	Version:    "latest",
	Provider:   "Meshery",
}

var Services = map[string]Service{
	"meshery": {
		Image:  "layer5/meshery:stable-latest",
		Labels: []string{"com.centurylinklabs.watchtower.enable=true"},
		Environment: []string{
			"PROVIDER_BASE_URLS=https://meshery.layer5.io",
			"ADAPTER_URLS=meshery-istio:10000 meshery-linkerd:10001 meshery-consul:10002 meshery-nsm:10004 meshery-app-mesh:10005 meshery-kuma:10007 meshery-osm:10009 meshery-traefik-mesh:10006 meshery-nginx-sm:10010 meshery-cilium:10012",
			"EVENT=mesheryLocal",
			"PORT=9081",
		},
		Volumes: []string{"$HOME/.kube:/home/appuser/.kube:ro", "$HOME/.minikube:$HOME/.minikube:ro"},
		Ports:   []string{"9081:9081"},
	},
	"meshery-istio": {
		Image:  "layer5/meshery-istio:stable-latest",
		Labels: []string{"com.centurylinklabs.watchtower.enable=true"},
		Ports:  []string{"10000:10000"},
	},
	"meshery-linkerd": {
		Image:  "layer5/meshery-linkerd:stable-latest",
		Labels: []string{"com.centurylinklabs.watchtower.enable=true"},
		Ports:  []string{"10001:10001"},
	},
	"meshery-consul": {
		Image:  "layer5/meshery-consul:stable-latest",
		Labels: []string{"com.centurylinklabs.watchtower.enable=true"},
		Ports:  []string{"10002:10002"},
	},
	"meshery-nsm": {
		Image:  "layer5/meshery-nsm:stable-latest",
		Labels: []string{"com.centurylinklabs.watchtower.enable=true"},
		Ports:  []string{"10004:10004"},
	},
	"meshery-app-mesh": {
		Image:  "layer5/meshery-app-mesh:stable-latest",
		Labels: []string{"com.centurylinklabs.watchtower.enable=true"},
		Ports:  []string{"10005:10005"},
	},
	"meshery-traefik-mesh": {
		Image:  "layer5/meshery-traefik-mesh:stable-latest",
		Labels: []string{"com.centurylinklabs.watchtower.enable=true"},
		Ports:  []string{"10006:10006"},
	},
	"meshery-kuma": {
		Image:  "layer5/meshery-kuma:stable-latest",
		Labels: []string{"com.centurylinklabs.watchtower.enable=true"},
		Ports:  []string{"10007:10007"},
	},
	"meshery-osm": {
		Image:  "layer5/meshery-osm:stable-latest",
		Labels: []string{"com.centurylinklabs.watchtower.enable=true"},
		Ports:  []string{"10009:10009"},
	},
	"meshery-nginx-sm": {
		Image:  "layer5/meshery-nginx-sm:stable-latest",
		Labels: []string{"com.centurylinklabs.watchtower.enable=true"},
		Ports:  []string{"10010:10010"},
	},
	"meshery-cilium": {
		Image:  "layer5/meshery-cilium:stable-latest",
		Labels: []string{"com.centurylinklabs.watchtower.enable=true"},
		Ports:  []string{"10012:10012"},
	},
	"watchtower": {
		Image:  "containrrr/watchtower",
		Labels: []string{"com.centurylinklabs.watchtower.enable=true"},
	},
}

// TemplateToken is the template token provided when creating a config file
var TemplateToken = config.Token{
	Name:     "default",
	Location: AuthConfigFile,
}

func BackupConfigFile(cfgFile string) {
	dir, file := filepath.Split(cfgFile)
	extension := filepath.Ext(file)
	bakLocation := filepath.Join(dir, file[:len(file)-len(extension)]+".bak.yaml")
	err := os.Rename(cfgFile, bakLocation)
	if err != nil {
		log.Fatal(err)
	}
	_, err = os.Create(cfgFile)
	if err != nil {
		log.Fatal(err)
	}
}

const tokenName = "token"
const providerName = "meshery-provider"

var seededRand = rand.New(
	rand.NewSource(time.Now().UnixNano()))

// StringWithCharset generates a random string with a given length
func StringWithCharset(length int) string {
	const charset = "abcdefghijklmnopqrstuvwxyz"
	// + "ABCDEFGHIJKLMNOPQRSTUVWXYZ0123456789"
	b := make([]byte, length)
	for i := range b {
		b[i] = charset[seededRand.Intn(len(charset))]
	}
	return string(b)
}

// SafeClose is a helper function help to close the io
func SafeClose(co io.Closer) {
	if cerr := co.Close(); cerr != nil {
		log.Error(cerr)
	}
}

func prereq() ([]byte, []byte, error) {
	ostype, err := exec.Command("uname", "-s").Output()
	if err != nil {
		return nil, nil, errors.Wrap(err, "could not find os type")
	}

	osarch, err := exec.Command("uname", "-m").Output()
	if err != nil {
		return nil, nil, errors.Wrap(err, "could not find os arch type")
	}

	return ostype, osarch, nil
}

// SetFileLocation to set absolute path
func SetFileLocation() error {
	// Find home directory.
	home, err := os.UserHomeDir()
	if err != nil {
		return errors.Wrap(err, "failed to get users home directory")
	}
	MesheryFolder = filepath.Join(home, MesheryFolder)
	DockerComposeFile = filepath.Join(MesheryFolder, DockerComposeFile)
	AuthConfigFile = filepath.Join(MesheryFolder, AuthConfigFile)
	DefaultConfigPath = filepath.Join(MesheryFolder, DefaultConfigPath)
	return nil
}

// NavigateToBroswer naviagtes to the endpoint displaying Meshery UI in the broswer.
func NavigateToBrowser(endpoint string) error {
	err := browser.OpenURL(endpoint)
	return err
}

// UploadFileWithParams returns a request configured to upload files with other values
func UploadFileWithParams(uri string, params map[string]string, paramName, path string) (*http.Request, error) {
	file, err := os.Open(path)
	if err != nil {
		return nil, err
	}
	fileContents, err := io.ReadAll(file)
	if err != nil {
		return nil, err
	}
	fi, err := file.Stat()
	if err != nil {
		return nil, err
	}
	if err = file.Close(); err != nil {
		return nil, err
	}

	body := new(bytes.Buffer)
	writer := multipart.NewWriter(body)
	part, err := writer.CreateFormFile(paramName, fi.Name())
	if err != nil {
		return nil, err
	}
	_, err = part.Write(fileContents)
	if err != nil {
		return nil, err
	}

	for key, val := range params {
		_ = writer.WriteField(key, val)
	}
	err = writer.Close()
	if err != nil {
		return nil, err
	}

	request, err := NewRequest("POST", uri, body)
	if err != nil {
		return nil, err
	}
	request.Header.Add("Content-Type", writer.FormDataContentType())
	return request, nil
}

// IsValidSubcommand checks if the passed subcommand is supported by the parent command
func IsValidSubcommand(available []*cobra.Command, sub string) bool {
	for _, s := range available {
		if sub == s.CalledAs() {
			return true
		}
	}
	return false
}

// ContentTypeIsHTML Checks if the response is an HTML resposnse
func ContentTypeIsHTML(resp *http.Response) bool {
	ctString := strings.Split(resp.Header.Get("Content-Type"), ";")
	if len(ctString) < 1 {
		return false
	}
	if ctString[0] == "text/html" {
		return true
	}
	return false
}

// UpdateMesheryContainers runs the update command for meshery client
func UpdateMesheryContainers() error {
	log.Info("Updating Meshery now...")

	start := exec.Command("docker-compose", "-f", DockerComposeFile, "pull")
	start.Stdout = os.Stdout
	start.Stderr = os.Stderr
	if err := start.Run(); err != nil {
		return errors.Wrap(err, SystemError("failed to start meshery"))
	}
	return nil
}

// AskForConfirmation asks the user for confirmation. A user must type in "yes" or "no" and then press enter. It has fuzzy matching, so "y", "Y", "yes", "YES", and "Yes" all count as confirmations. If the input is not recognized, it will ask again. The function does not return until it gets a valid response from the user.
func AskForConfirmation(s string) bool {
	reader := bufio.NewReader(os.Stdin)

	for {
		fmt.Printf("%s [y/n]? ", s)

		response, err := reader.ReadString('\n')
		if err != nil {
			log.Fatal(err)
		}

		response = strings.ToLower(strings.TrimSpace(response))

		if response == "y" || response == "yes" {
			return true
		} else if response == "n" || response == "no" {
			return false
		}
	}
}

// CreateConfigFile creates config file in Meshery Folder
func CreateConfigFile() error {
	if _, err := os.Stat(DefaultConfigPath); os.IsNotExist(err) {
		_, err := os.Create(DefaultConfigPath)
		if err != nil {
			return err
		}
	}
	return nil
}

// ValidateURL validates url provided for meshery backend to mesheryctl context
func ValidateURL(URL string) error {
	ParsedURL, err := url.ParseRequestURI(URL)
	if err != nil {
		return err
	}
	if ParsedURL.Scheme != "http" && ParsedURL.Scheme != "https" {
		return fmt.Errorf("%s is not a supported protocol", ParsedURL.Scheme)
	}
	return nil
}

// TruncateID shortens an id to 8 characters
func TruncateID(id string) string {
	ShortenedID := id[0:8]
	return ShortenedID
}

// PrintToTable prints the given data into a table format
func PrintToTable(header []string, data [][]string) {
	// The tables are formatted to look similar to how it looks in say `kubectl get deployments`
	table := tablewriter.NewWriter(os.Stdout)
	table.SetHeader(header) // The header of the table
	table.SetAutoFormatHeaders(true)
	table.SetHeaderAlignment(tablewriter.ALIGN_LEFT)
	table.SetAlignment(tablewriter.ALIGN_LEFT)
	table.SetCenterSeparator("")
	table.SetColumnSeparator("")
	table.SetRowSeparator("")
	table.SetHeaderLine(false)
	table.SetBorder(false)
	table.SetTablePadding("\t")
	table.SetNoWhiteSpace(true)
	table.AppendBulk(data) // The data in the table
	table.Render()         // Render the table
}

// PrintToTableWithFooter prints the given data into a table format but with a footer
func PrintToTableWithFooter(header []string, data [][]string, footer []string) {
	// The tables are formatted to look similar to how it looks in say `kubectl get deployments`
	table := tablewriter.NewWriter(os.Stdout)
	table.SetHeader(header) // The header of the table
	table.SetAutoFormatHeaders(true)
	table.SetHeaderAlignment(tablewriter.ALIGN_LEFT)
	table.SetAlignment(tablewriter.ALIGN_LEFT)
	table.SetCenterSeparator("")
	table.SetColumnSeparator("")
	table.SetRowSeparator("")
	table.SetHeaderLine(false)
	table.SetBorder(false)
	table.SetTablePadding("\t")
	table.SetNoWhiteSpace(true)
	table.AppendBulk(data) // The data in the table
	table.SetFooter(footer)
	table.Render() // Render the table
}

// ClearLine clears the last line from output
func ClearLine() {
	clearCmd := exec.Command("clear") // for UNIX-like systems
	if runtime.GOOS == "windows" {
		clearCmd = exec.Command("cmd", "/c", "cls") // for Windows
	}
	clearCmd.Stdout = os.Stdout
	err := clearCmd.Run()
	if err != nil {
		log.Fatal(err)
	}
}

// StringContainedInSlice returns the index in which a string is a substring in a list of strings
func StringContainedInSlice(str string, slice []string) int {
	for index, ele := range slice {
		// Return index even if only a part of the string is present
		if strings.Contains(ele, str) {
			return index
		}
	}
	return -1
}

// StringInSlice checks if a string is present in a slice
func StringInSlice(str string, slice []string) bool {
	for _, ele := range slice {
		if ele == str {
			return true
		}
	}
	return false
}

// GetID returns a array of IDs from meshery server endpoint /api/{configurations}
func GetID(mesheryServerUrl, configuration string) ([]string, error) {
	url := mesheryServerUrl + "/api/" + configuration + "?page_size=10000"
	configType := configuration + "s"
	var idList []string
	req, err := NewRequest("GET", url, nil)
	if err != nil {
		return idList, err
	}

	res, err := MakeRequest(req)
	if err != nil {
		return idList, err
	}

	defer res.Body.Close()
	body, err := io.ReadAll(res.Body)
	if err != nil {
		return idList, ErrReadResponseBody(err)
	}
	var dat map[string]interface{}
	if err = json.Unmarshal(body, &dat); err != nil {
		return idList, ErrUnmarshal(errors.Wrap(err, "failed to unmarshal response body"))
	}
	if dat == nil {
		return idList, ErrNotFound(errors.New("no data found"))
	}
	if dat[configType] == nil {
		return idList, ErrNotFound(errors.New("no results found"))
	}
	for _, config := range dat[configType].([]interface{}) {
		idList = append(idList, config.(map[string]interface{})["id"].(string))
	}
	return idList, nil
}

// GetName returns a of name:id from meshery server endpoint /api/{configurations}
func GetName(mesheryServerUrl, configuration string) (map[string]string, error) {
	url := mesheryServerUrl + "/api/" + configuration + "?page_size=10000"
	configType := configuration + "s"
	nameIdMap := make(map[string]string)
	req, err := NewRequest("GET", url, nil)
	if err != nil {
		return nameIdMap, err
	}

	res, err := MakeRequest(req)
	if err != nil {
		return nameIdMap, err
	}

	defer res.Body.Close()
	body, err := io.ReadAll(res.Body)
	if err != nil {
		return nameIdMap, ErrReadResponseBody(err)
	}
	var dat map[string]interface{}
	if err = json.Unmarshal(body, &dat); err != nil {
		return nameIdMap, ErrUnmarshal(errors.Wrap(err, "failed to unmarshal response body"))
	}
	if dat == nil {
		return nameIdMap, ErrNotFound(errors.New("no data found"))
	}
	if dat[configType] == nil {
		return nameIdMap, ErrNotFound(errors.New("no results found"))
	}
	for _, config := range dat[configType].([]interface{}) {
		nameIdMap[config.(map[string]interface{})["name"].(string)] = config.(map[string]interface{})["id"].(string)
	}
	return nameIdMap, nil
}

// Delete configuration from meshery server endpoint /api/{configurations}/{id}
func DeleteConfiguration(mesheryServerUrl, id, configuration string) error {
	url := mesheryServerUrl + "/api/" + configuration + "/" + id
	req, err := NewRequest("DELETE", url, nil)
	if err != nil {
		return err
	}

	_, err = MakeRequest(req)
	if err != nil {
		return err
	}
	return nil
}

// ValidId - Check if args is a valid ID or a valid ID prefix and returns the full ID
func ValidId(mesheryServerUrl, args string, configuration string) (string, bool, error) {
	isID := false
	configID, err := GetID(mesheryServerUrl, configuration)
	if err == nil {
		for _, id := range configID {
			if strings.HasPrefix(id, args) {
				args = id
			}
		}
	} else {
		return "", false, err
	}
	isID, err = regexp.MatchString("^[a-fA-F0-9]{8}-[a-fA-F0-9]{4}-4[a-fA-F0-9]{3}-[8|9|aA|bB][a-fA-F0-9]{3}-[a-fA-F0-9]{12}$", args)
	if err != nil {
		return "", false, ErrInvalidNameOrID(err)
	}
	return args, isID, nil
}

// ValidId - Check if args is a valid name or a valid name prefix and returns the full name and ID
func ValidName(mesheryServerUrl, args string, configuration string) (string, string, bool, error) {
	isName := false
	nameIdMap, err := GetName(mesheryServerUrl, configuration)

	if err != nil {
		return "", "", false, err
	}

	fullName := ""
	ID := ""

	for name := range nameIdMap {
		if strings.HasPrefix(name, args) {
			fullName = name
			ID = nameIdMap[name]
			isName = true
		}
	}

	return fullName, ID, isName, nil
}

// AskForInput asks the user for an input and checks if it is in the available values
func AskForInput(prompt string, allowed []string) string {
	reader := bufio.NewReader(os.Stdin)

	for {
		fmt.Printf("%s %s: ", prompt, allowed)

		response, err := reader.ReadString('\n')
		if err != nil {
			log.Fatal(err)
		}

		response = strings.ToLower(strings.TrimSpace(response))

		if StringInSlice(response, allowed) {
			return response
		}
		log.Fatalf("Invalid respose %s. Allowed responses %s", response, allowed)
	}
}

// ParseURLGithub checks URL and returns raw repo, path, error
func ParseURLGithub(URL string) (string, string, error) {
	// GitHub URL:
	// - https://github.com/layer5io/meshery/blob/master/.goreleaser.yml
	// - https://raw.githubusercontent.com/layer5io/meshery/master/.goreleaser.yml
	parsedURL, err := url.Parse(URL)
	if err != nil {
		return "", "", ErrParsingUrl(fmt.Errorf("failed to retrieve file from URL: %s", URL))
	}
	host := parsedURL.Host
	path := parsedURL.Path
	path = strings.Replace(path, "/blob/", "/", 1)
	paths := strings.Split(path, "/")
	if host == "github.com" {
		if len(paths) < 5 {
			return "", "", ErrParsingUrl(fmt.Errorf("failed to retrieve file from URL: %s", URL))
		}
		resURL := "https://" + host + strings.Join(paths[:4], "/")
		return resURL, strings.Join(paths[4:], "/"), nil
	} else if host == "raw.githubusercontent.com" {
		if len(paths) < 5 {
			return "", "", ErrParsingUrl(fmt.Errorf("failed to retrieve file from URL: %s", URL))
		}
		resURL := "https://" + "raw.githubusercontent.com" + path
		return resURL, "", nil
	}
	return URL, "", ErrParsingUrl(errors.New("only github urls are supported"))
}

// PrintToTableInStringFormat prints the given data into a table format but return as a string
func PrintToTableInStringFormat(header []string, data [][]string) string {
	// The tables are formatted to look similar to how it looks in say `kubectl get deployments`
	tableString := &strings.Builder{}
	table := tablewriter.NewWriter(tableString)
	table.SetHeader(header) // The header of the table
	table.SetAutoFormatHeaders(true)
	table.SetHeaderAlignment(tablewriter.ALIGN_LEFT)
	table.SetAlignment(tablewriter.ALIGN_LEFT)
	table.SetCenterSeparator("")
	table.SetColumnSeparator("")
	table.SetRowSeparator("")
	table.SetHeaderLine(false)
	table.SetBorder(false)
	table.SetTablePadding("\t")
	table.SetNoWhiteSpace(true)
	table.AppendBulk(data) // The data in the table
	table.Render()         // Render the table

	return tableString.String()
}

// Indicate an ongoing Process at a given time on CLI
func CreateDefaultSpinner(suffix string, finalMsg string) *spinner.Spinner {
	s := spinner.New(spinner.CharSets[11], 100*time.Millisecond)

	s.Suffix = " " + suffix
	s.FinalMSG = finalMsg + "\n"
	return s
}

// Get Meshery Session Data/Details (Adapters)
func GetSessionData(mctlCfg *config.MesheryCtlConfig) (*models.Preference, error) {
	path := mctlCfg.GetBaseMesheryURL() + "/api/system/sync"
	method := "GET"
	client := &http.Client{}
	req, err := NewRequest(method, path, nil)
	if err != nil {
		return nil, ErrCreatingRequest(err)
	}

	res, err := client.Do(req)
	if err != nil {
		return nil, ErrRequestResponse(err)
	}
	defer res.Body.Close()

	body, err := io.ReadAll(res.Body)
	if err != nil {
		return nil, ErrReadResponseBody(err)
	}

	prefs := &models.Preference{}
	err = utils.Unmarshal(string(body), prefs)
	if err != nil {
		return nil, errors.New("Failed to process JSON data. Please sign into Meshery")
	}

	return prefs, nil
}

// ContainsStringPrefix takes a string slice and a string and returns true if it is present
func ContainsStringPrefix(arr []string, str string) bool {
	for _, el := range arr {
		if strings.HasPrefix(el, str) {
			return true
		}
	}

	return false
}

// TransformYAML takes in:
//
//	yamlByt - YAML Byte slice that needs to be modified
//	transform - function that will be executed on that value, the returned value will replace the current value
//	keys - takes in a series of keys which are supposed to be nested, numbers can also be passed to access an array
func TransformYAML(yamlByt []byte, transform func(interface{}) (interface{}, error), keys ...string) ([]byte, error) {
	var data map[string]interface{}

	err := yaml.Unmarshal(yamlByt, &data)
	if err != nil {
		return nil, err
	}

	data = RecursiveCastMapStringInterfaceToMapStringInterface(data)

	val, ok := MapGet(data, keys...)
	if !ok {
		return nil, fmt.Errorf("invalid path")
	}

	transformed, err := transform(val)
	if err != nil {
		return nil, err
	}

	MapSet(data, transformed, keys...)

	return yaml.Marshal(data)
}

// MapGet takes in the map keys - each key goes one level deeper in the map
func MapGet(mp map[string]interface{}, key ...string) (interface{}, bool) {
	if mp == nil {
		return nil, false
	}

	if len(key) == 0 {
		return mp, true
	}

	if len(key) == 1 {
		val, ok := mp[key[0]]
		return val, ok
	}

	val, ok := mp[key[0]]
	if !ok {
		return mp, false
	}

	switch v := val.(type) {
	case map[string]interface{}:
		return MapGet(v, key[1:]...)
	case []interface{}:
		// Check if we can find key in the nested structure
		if len(key) < 2 {
			return mp, false
		}

		// Check if the key[1] is of type uint, if it is then
		keyNum, err := strconv.Atoi(key[1])
		if err != nil {
			return mp, false
		}

		if keyNum >= len(v) {
			return mp, false
		}

		valMapM, ok := v[keyNum].(map[string]interface{})
		if !ok {
			return mp, false
		}

		return MapGet(valMapM, key[2:]...)
	case []map[string]interface{}:
		// Check if we can find key in the nested structure
		if len(key) < 2 {
			return mp, false
		}

		// Check if the key[1] is of type uint, if it is then
		keyNum, err := strconv.Atoi(key[1])
		if err != nil {
			return mp, false
		}

		if keyNum >= len(v) {
			return mp, false
		}

		return MapGet(v[keyNum], key[2:]...)
	}

	return mp, true
}

// MapSet takes in the map that needs to be manipulated, the value that needs to
// be assgined to be assigned and the key - each key goes one level deeper in the map
func MapSet(mp map[string]interface{}, value interface{}, key ...string) {
	var _mapSet func(map[string]interface{}, interface{}, ...string) map[string]interface{}

	_mapSet = func(mp map[string]interface{}, value interface{}, key ...string) map[string]interface{} {
		if mp == nil {
			return nil
		}

		if len(key) == 0 {
			return mp
		}

		if len(key) == 1 {
			mp[key[0]] = value
			return mp
		}

		val, ok := mp[key[0]]
		if !ok {
			return mp
		}

		switch v := val.(type) {
		case map[string]interface{}:
			mp[key[0]] = _mapSet(v, value, key[1:]...)
			return mp
		case []interface{}:
			// Check if we can find key in the nested structure
			if len(key) < 2 {
				return mp
			}

			// Check if the key[1] is of type uint, if it is then
			keyNum, err := strconv.Atoi(key[1])
			if err != nil {
				return mp
			}

			if keyNum >= len(v) {
				return mp
			}

			valMapM, ok := v[keyNum].(map[string]interface{})
			if !ok {
				return mp
			}

			v[keyNum] = _mapSet(valMapM, value, key[2:]...)

			mp[key[0]] = v

			return mp
		case []map[string]interface{}:
			// Check if we can find key in the nested structure
			if len(key) < 2 {
				return mp
			}

			// Check if the key[1] is of type uint, if it is then
			keyNum, err := strconv.Atoi(key[1])
			if err != nil {
				return mp
			}

			if keyNum >= len(v) {
				return mp
			}

			v[keyNum] = _mapSet(v[keyNum], value, key[2:]...)

			mp[key[0]] = v

			return mp
		}

		return mp
	}

	_mapSet(mp, value, key...)
}

// RecursiveCastMapStringInterfaceToMapStringInterface will convert a
// map[string]interface{} recursively => map[string]interface{}
func RecursiveCastMapStringInterfaceToMapStringInterface(in map[string]interface{}) map[string]interface{} {
	res := ConvertMapInterfaceMapString(in)
	out, ok := res.(map[string]interface{})
	if !ok {
		fmt.Println("failed to cast")
	}

	return out
}

// ConvertMapInterfaceMapString converts map[interface{}]interface{} => map[string]interface{}
//
// It will also convert []interface{} => []string
func ConvertMapInterfaceMapString(v interface{}) interface{} {
	switch x := v.(type) {
	case map[interface{}]interface{}:
		m := map[string]interface{}{}
		for k, v2 := range x {
			switch k2 := k.(type) {
			case string:
				m[k2] = ConvertMapInterfaceMapString(v2)
			default:
				m[fmt.Sprint(k)] = ConvertMapInterfaceMapString(v2)
			}
		}
		v = m

	case []interface{}:
		for i, v2 := range x {
			x[i] = ConvertMapInterfaceMapString(v2)
		}

	case map[string]interface{}:
		for k, v2 := range x {
			x[k] = ConvertMapInterfaceMapString(v2)
		}
	}

	return v
}

// SetOverrideValues returns the value overrides based on current context to install/upgrade helm chart
func SetOverrideValues(ctx *config.Context, mesheryImageVersion string) map[string]interface{} {
	// first initialize all the components' "enabled" field to false
	// this matches to the components listed in install/kubernetes/helm/meshery/values.yaml
	valueOverrides := map[string]interface{}{
		"meshery-istio": map[string]interface{}{
			"enabled": false,
		},
		"meshery-cilium": map[string]interface{}{
			"enabled": false,
		},
		"meshery-linkerd": map[string]interface{}{
			"enabled": false,
		},
		"meshery-consul": map[string]interface{}{
			"enabled": false,
		},
		"meshery-kuma": map[string]interface{}{
			"enabled": false,
		},
		"meshery-nsm": map[string]interface{}{
			"enabled": false,
		},
		"meshery-nginx-sm": map[string]interface{}{
			"enabled": false,
		},
		"meshery-traefik-mesh": map[string]interface{}{
			"enabled": false,
		},
		"meshery-app-mesh": map[string]interface{}{
			"enabled": false,
		},
	}

	// set the "enabled" field to true only for the components listed in the context
	for _, component := range ctx.GetComponents() {
		if _, ok := valueOverrides[component]; ok {
			valueOverrides[component] = map[string]interface{}{
				"enabled": true,
			}
		}
	}

	// set the meshery image version
	valueOverrides["image"] = map[string]interface{}{
		"tag": ctx.GetChannel() + "-" + mesheryImageVersion,
	}

	// set the provider
	if ctx.GetProvider() != "" {
		valueOverrides["env"] = map[string]interface{}{
			"PROVIDER": ctx.GetProvider(),
		}
	}

	// disable the operator
	if ctx.GetOperatorStatus() == "disabled" {
		if _, ok := valueOverrides["env"]; !ok {
			valueOverrides["env"] = map[string]interface{}{}
		}
		envOverrides := valueOverrides["env"].(map[string]interface{})
		envOverrides["DISABLE_OPERATOR"] = "'true'"
	}

	return valueOverrides
}

// CheckFileExists checks if the given file exists in system or not
func CheckFileExists(name string) (bool, error) {
	_, err := os.Stat(name)
	if err == nil {
		return true, nil
	}
	if errors.Is(err, os.ErrNotExist) {
		return false, fmt.Errorf("%s does not exist", name)
	}
	return false, errors.Wrap(err, fmt.Sprintf("Failed to read/fetch the file %s", name))
}

func Contains(key string, col []string) int {
	for i, n := range col {
		if n == key {
			return i
		}
	}
	return -1
}<|MERGE_RESOLUTION|>--- conflicted
+++ resolved
@@ -86,11 +86,7 @@
 	modelUsageURL     = docsBaseURL + "reference/mesheryctl/system/model"
 	modelListURL      = docsBaseURL + "reference/mesheryctl/system/model/list"
 	modelViewURL      = docsBaseURL + "reference/mesheryctl/system/model/view"
-<<<<<<< HEAD
-	connectionListURL = docsBaseURL + "reference/mesheryctl/system/connections/list"
-=======
 	registryUsageURL  = docsBaseURL + "reference/mesheryctl/system/registry"
->>>>>>> 066f6b9b
 
 	// Meshery Server Location
 	EndpointProtocol = "http"
