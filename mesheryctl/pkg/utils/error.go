package utils

import (
	"fmt"
	"strconv"

	"github.com/layer5io/meshkit/errors"
)

// Please reference the following before contributing an error code:
// https://docs.meshery.io/project/contributing/contributing-error
// https://github.com/meshery/meshkit/blob/master/errors/errors.go
var (
	ErrFailRequestCode        = "mesheryctl-1090"
	ErrInvalidTokenCode       = "mesheryctl-1091"
	ErrFailReqStatusCode      = "mesheryctl-1092"
	ErrAttachAuthTokenCode    = "mesheryctl-1093"
	ErrUnmarshalCode          = "mesheryctl-1094"
	ErrFileReadCode           = "mesheryctl-1095"
	ErrCreatingRequestCode    = "mesheryctl-1096"
	ErrMarshalCode            = "mesheryctl-1097"
	ErrReadResponseBodyCode   = "mesheryctl-1098"
	ErrParsingUrlCode         = "mesheryctl-1099"
	ErrNotFoundCode           = "mesheryctl-1100"
	ErrUnauthenticatedCode    = "mesheryctl-1101"
	ErrInvalidFileCode        = "mesheryctl-1102"
	ErrInvalidNameOrIDCode    = "mesheryctl-1103"
	ErrInvalidAPIResponseCode = "mesheryctl-1104"
	ErrReadConfigFileCode     = "mesheryctl-1105"
	ErrMarshalIndentCode      = "mesheryctl-1106"
	ErrLoadConfigCode         = "mesheryctl-1107"
	ErrResponseStatusBodyCode = "mesheryctl-1108"
	ErrResponseStatusCode     = "mesheryctl-1109"
	ErrJSONToYAMLCode         = "mesheryctl-1110"
	ErrOutFormatFlagCode      = "mesheryctl-1111"
	ErrParseGithubFileCode    = "mesheryctl-1112"
	ErrReadTokenCode          = "mesheryctl-1113"
	ErrRequestResponseCode    = "mesheryctl-1114"
	ErrMarshalStructToCSVCode = "mesheryctl-1115"
	ErrAppendToSheetCode      = "mesheryctl-1116"
	ErrBadRequestCode         = "mesheryctl-1117"
	ErrInvalidArgumentCode    = "mesheryctl-1118"
	ErrGeneratingIconsCode    = "mesheryctl-1119"
)

// RootError returns a formatted error message with a link to 'root' command usage page at
// in addition to the error message
func RootError(msg string) string {
	return formatError(msg, cmdRoot)
}

// PerfError returns a formatted error message with a link to 'perf' command usage page at
// in addition to the error message
func PerfError(msg string) string {
	return formatError(msg, cmdPerf)
}

// SystemError returns a formatted error message with a link to 'system' command usage page
// in addition to the error message
func SystemError(msg string) string {
	return formatError(msg, cmdSystem)
}

// SystemTokenError returns a formatted error message with a link to 'token' command usage page
// in addition to the error message
func SystemTokenError(msg string) string {
	return formatError(msg, cmdToken)
}

func SystemLifeCycleError(msg string, cmd string) string {
	switch cmd {
	case "stop":
		return formatError(msg, cmdSystemStop)
	case "update":
		return formatError(msg, cmdSystemUpdate)
	case "reset":
		return formatError(msg, cmdSystemReset)
	case "status":
		return formatError(msg, cmdSystemStatus)
	case "restart":
		return formatError(msg, cmdSystemRestart)
	default:
		return formatError(msg, cmdSystem)
	}
}

// SystemContextSubError returns a formatted error message with a link to `context` command usage page
// in addition to the error message
func SystemContextSubError(msg string, cmd string) string {
	switch cmd {
	case "delete":
		return formatError(msg, cmdContextDelete)
	case "create":
		return formatError(msg, cmdContextCreate)
	case "view":
		return formatError(msg, cmdContextView)
	default:
		return formatError(msg, cmdContext)
	}
}

// SystemChannelSubError returns a formatted error message with a link to `channel` command usage page
// in addition to the error message
func SystemChannelSubError(msg string, cmd string) string {
	switch cmd {
	case "switch":
		return formatError(msg, cmdChannelSwitch)
	case "view":
		return formatError(msg, cmdChannelView)
	case "set":
		return formatError(msg, cmdChannelSet)
	default:
		return formatError(msg, cmdChannel)
	}
}

// SystemProviderSubError returns a formatted error message with a link to `provider` command usage page
// in addition to the error message
func SystemProviderSubError(msg string, cmd string) string {
	switch cmd {
	case "switch":
		return formatError(msg, cmdProviderSwitch)
	case "view":
		return formatError(msg, cmdProviderView)
	case "set":
		return formatError(msg, cmdProviderSet)
	case "list":
		return formatError(msg, cmdProviderList)
	case "reset":
		return formatError(msg, cmdProviderReset)
	default:
		return formatError(msg, cmdProvider)
	}
}

// SystemProviderSubError returns a formatted error message with a link to `provider` command usage page
// in addition to the error message
func SystemModelSubError(msg string, cmd string) string {
	switch cmd {
	case "list":
		return formatError(msg, cmdModelList)
	case "view":
		return formatError(msg, cmdModelView)
	default:
		return formatError(msg, cmdModel)
	}
}

func WorkspaceSubError(msg string, cmd string) string {
	switch cmd {
	case "list":
		return formatError(msg, cmdWorkspaceList)
	case "create":
		return formatError(msg, cmdWorkspaceCreate)
	default:
		return formatError(msg, cmdWorkspace)
	}
}

func RegistryError(msg string, cmd string) string {
	switch cmd {
	case "publish":
		return formatError(msg, cmdRegistryPublish)
	default:
		return formatError(msg, cmdRegistry)
	}
}

func RelationshipsError(msg string, cmd string) string {
	switch cmd {
	case "view":
		return formatError(msg, cmdRelationshipView)
	case "generate":
		return formatError(msg, cmdRelationshipGenerateDocs)
	default:
		return formatError(msg, cmdRelationships)
	}
}

// MeshError returns a formatted error message with a link to 'mesh' command usage page in addition to the error message
func MeshError(msg string) string {
	return formatError(msg, cmdMesh)
}

// ExpError returns a formatted error message with a link to 'exp' command usage page in addition to the error message
func ExpError(msg string) string {
	return formatError(msg, cmdExp)
}

// FilterError returns a formatted error message with a link to 'filter' command usage page in addition to the error message
func FilterError(msg string) string {
	return formatError(msg, cmdFilter)
}

// FilterImportError returns a formatted error message with a link to 'filter import' command usage page in addition to the error message
func FilterImportError(msg string) string {
	return formatError(msg, cmdFilterImport)
}

// FilterDeleteError returns a formatted error message with a link to 'filter delete' command usage page in addition to the error message
func FilterDeleteError(msg string) string {
	return formatError(msg, cmdFilterDelete)
}

// FilterListError returns a formatted error message with a link to 'filter list' command usage page in addition to the error message
func FilterListError(msg string) string {
	return formatError(msg, cmdFilterList)
}

// FilterViewError returns a formatted error message with a link to 'filter view' command usage page in addition to the error message
func FilterViewError(msg string) string {
	return formatError(msg, cmdFilterView)
}

// PatternError returns a formatted error message with a link to 'pattern' command usage page in addition to the error message
func PatternError(msg string) string {
	return formatError(msg, cmdPattern)
}

// PatternViewError returns a formatted error message with a link to the 'pattern view' commad usage page in addition to the error message
func PatternViewError(msg string) string {
	return formatError(msg, cmdPatternView)
}

// formatError returns a formatted error message with a link to the meshery command URL
func formatError(msg string, cmd cmdType) string {
	switch cmd {
	case cmdRoot:
		return fmt.Sprintf("%s\nSee %s for usage details\n", msg, rootUsageURL)
	case cmdPerf:
		return fmt.Sprintf("%s\nSee %s for usage details\n", msg, perfUsageURL)
	case cmdMesh:
		return fmt.Sprintf("%s\nSee %s for usage details\n", msg, meshUsageURL)
	case cmdSystem:
		return fmt.Sprintf("%s\nSee %s for usage details\n", msg, systemUsageURL)
	case cmdSystemStop:
		return fmt.Sprintf("%s\nSee %s for usage details\n", msg, systemStopURL)
	case cmdSystemUpdate:
		return fmt.Sprintf("%s\nSee %s for usage details\n", msg, systemUpdateURL)
	case cmdSystemReset:
		return fmt.Sprintf("%s\nSee %s for usage details\n", msg, systemResetURL)
	case cmdSystemStatus:
		return fmt.Sprintf("%s\nSee %s for usage details\n", msg, systemStatusURL)
	case cmdSystemRestart:
		return fmt.Sprintf("%s\nSee %s for usage details\n", msg, systemRestartURL)
	case cmdExp:
		return fmt.Sprintf("%s\nSee %s for usage details\n", msg, expUsageURL)
	case cmdFilter:
		return fmt.Sprintf("%s\nSee %s for usage details\n", msg, filterUsageURL)
	case cmdFilterImport:
		return fmt.Sprintf("%s\nSee %s for usage details\n", msg, filterImportURL)
	case cmdFilterDelete:
		return fmt.Sprintf("%s\nSee %s for usage details\n", msg, filterDeleteURL)
	case cmdFilterList:
		return fmt.Sprintf("%s\nSee %s for usage details\n", msg, filterListURL)
	case cmdFilterView:
		return fmt.Sprintf("%s\nSee %s for usage details\n", msg, filterViewURL)
	case cmdPattern:
		return fmt.Sprintf("%s\nSee %s for usage details\n", msg, patternUsageURL)
	case cmdPatternView:
		return fmt.Sprintf("%s\nSee %s for usage details\n", msg, patternViewURL)
	case cmdContextDelete:
		return fmt.Sprintf("%s\nSee %s for usage details\n", msg, contextDeleteURL)
	case cmdContextCreate:
		return fmt.Sprintf("%s\nSee %s for usage details\n", msg, contextCreateURL)
	case cmdContextView:
		return fmt.Sprintf("%s\nSee %s for usage details\n", msg, contextViewURL)
	case cmdContext:
		return fmt.Sprintf("%s\nSee %s for usage details\n", msg, contextUsageURL)
	case cmdChannelSwitch:
		return fmt.Sprintf("%s\nSee %s for usage details\n", msg, channelSwitchURL)
	case cmdChannelView:
		return fmt.Sprintf("%s\nSee %s for usage details\n", msg, channelViewURL)
	case cmdChannelSet:
		return fmt.Sprintf("%s\nSee %s for usage details\n", msg, channelSetURL)
	case cmdChannel:
		return fmt.Sprintf("%s\nSee %s for usage details\n", msg, channelUsageURL)
	case cmdProviderView:
		return fmt.Sprintf("%s\nSee %s for usage details\n", msg, providerViewURL)
	case cmdProviderList:
		return fmt.Sprintf("%s\nSee %s for usage details\n", msg, providerListURL)
	case cmdProviderSet:
		return fmt.Sprintf("%s\nSee %s for usage details\n", msg, providerSetURL)
	case cmdProviderSwitch:
		return fmt.Sprintf("%s\nSee %s for usage details\n", msg, providerSwitchURL)
	case cmdProviderReset:
		return fmt.Sprintf("%s\nSee %s for usage details\n", msg, providerResetURL)
	case cmdProvider:
		return fmt.Sprintf("%s\nSee %s for usage details\n", msg, providerUsageURL)
	case cmdToken:
		return fmt.Sprintf("%s\nSee %s for usage details\n", msg, tokenUsageURL)
	case cmdModel:
		return fmt.Sprintf("%s\nSee %s for usage details\n", msg, modelUsageURL)
	case cmdModelList:
		return fmt.Sprintf("%s\nSee %s for usage details\n", msg, modelListURL)
	case cmdModelView:
		return fmt.Sprintf("%s\nSee %s for usage details\n", msg, modelViewURL)
	case cmdRegistry:
		return fmt.Sprintf("%s\nSee %s for usage details\n", msg, registryUsageURL)
<<<<<<< HEAD
	case cmdWorkspace:
		return fmt.Sprintf("%s\nSee %s for usage details\n", msg, workspaceUsageURL)
	case cmdWorkspaceCreate:
		return fmt.Sprintf("%s\nSee %s for usage details\n", msg, workspaceCreateURL)
	case cmdWorkspaceList:
		return fmt.Sprintf("%s\nSee %s for usage details\n", msg, workspaceListURL)
=======
	case cmdRelationshipView:
		return fmt.Sprintf("%s\nSee %s for usage details\n", msg, relationshipViewURL)
	case cmdRelationships:
		return fmt.Sprintf("%s\nSee %s for usage details\n", msg, relationshipUsageURL)
	case cmdRelationshipGenerateDocs:
		return fmt.Sprintf("%s\nSee %s for usage details\n", msg, cmdRelationshipGenerateDocs)
>>>>>>> c6d5b933
	default:
		return fmt.Sprintf("%s\n", msg)
	}
}

func ErrFailRequest(err error) error {
	return errors.New(ErrFailRequestCode, errors.Alert,
		[]string{"Failed to make a request"},
		[]string{err.Error()},
		[]string{"Meshery server is not reachable."},
		[]string{"Ensure your Kubernetes cluster is running and your network connection is active. You can also try running 'mesheryctl system restart'."})
}

func ErrUnauthenticated() error {
	return errors.New(ErrUnauthenticatedCode, errors.Alert, []string{"Unauthenticated User"},
		[]string{"Access to this resource is unauthorized."},
		[]string{"You haven't logged in to Meshery."},
		[]string{"To proceed, log in using `mesheryctl system login`."})
}

func ErrInvalidToken() error {
	return errors.New(ErrInvalidTokenCode, errors.Alert,
		[]string{"Invalid authentication Token"},
		[]string{"The authentication token has expired or is invalid."},
		[]string{"The token in auth.json has expired or is invalid."},
		[]string{"Provide a valid user token by logging in with `mesheryctl system login`."})
}

func ErrUnmarshal(err error) error {
	return errors.New(ErrUnmarshalCode, errors.Alert,
		[]string{"Error unmarshalling response"},
		[]string{"Unable to process JSON response from server.\n" + err.Error()},
		[]string{"The JSON format from the response body is not valid."},
		[]string{"Ensure a valid JSON is provided for processing."})
}

func ErrFileRead(err error) error {
	return errors.New(ErrFileReadCode, errors.Alert,
		[]string{"File read error"},
		[]string{err.Error()},
		[]string{"The provided file is not present or has an invalid path."},
		[]string{"To proceed, provide a valid file path with a valid file."})
}

func ErrCreatingRequest(err error) error {
	return errors.New(ErrCreatingRequestCode, errors.Fatal,
		[]string{"Error occurred while making an HTTP request."},
		[]string{err.Error()},
		[]string{"Meshery is not running or there is a network issue."},
		[]string{"Check your network connection and verify the status of the Meshery server using `mesheryctl system status`."})
}

func ErrMarshal(err error) error {
	return errors.New(ErrMarshalCode, errors.Fatal,
		[]string{"Error while marshalling the content"},
		[]string{err.Error()},
		[]string{"The content provided for marshalling is invalid."},
		[]string{"Check the data structure you are providing for marshalling."})
}

func ErrReadResponseBody(err error) error {
	return errors.New(ErrReadResponseBodyCode, errors.Alert,
		[]string{"Failed to read response body from request"},
		[]string{err.Error()},
		[]string{"There might be connection failure with Meshery Server"},
		[]string{"Check the status via `mesheryctl system status`"})
}

func ErrParsingUrl(err error) error {
	return errors.New(ErrParsingUrlCode, errors.Fatal,
		[]string{"Error parsing the URL"},
		[]string{err.Error()},
		[]string{"The provided URL does not exist or the relative path is incorrect."},
		[]string{"Double-check the correctness of the URL you have inputted."})
}

func ErrNotFound(err error) error {
	return errors.New(ErrNotFoundCode, errors.Fatal,
		[]string{"Item Not Found"},
		[]string{err.Error()},
		[]string{"The item you are searching for is not present."},
		[]string{"Check whether the item is present."})
}

func ErrInvalidFile(err error) error {
	return errors.New(ErrInvalidFileCode, errors.Fatal,
		[]string{"Invalid File"},
		[]string{err.Error()},
		[]string{"File does not meet the criteria."},
		[]string{"Check the file's validity."})
}

func ErrInvalidNameOrID(err error) error {
	return errors.New(ErrInvalidNameOrIDCode, errors.Fatal,
		[]string{"Invalid Name or ID Provided"},
		[]string{err.Error()},
		[]string{"The provided Name or ID is either not present or invalid."},
		[]string{"Provide a valid Name or ID using the `list` command with the appropriate subcommand."})
}

func ErrAttachAuthToken(err error) error {
	return errors.New(ErrAttachAuthTokenCode, errors.Alert,
		[]string{"Authentication token Not Found"},
		[]string{"Authentication token not found: " + err.Error()},
		[]string{"The user is not logged in to generate a token."},
		[]string{"Log in with `mesheryctl system login` or supply a valid user token using the --token (or -t) flag."})
}

func ErrFailReqStatus(statusCode int) error {
	return errors.New(ErrFailReqStatusCode, errors.Alert,
		[]string{"Failed response server error"},
		[]string{"Response Status Code " + strconv.Itoa(statusCode) + ", possibly Server error"},
		[]string{"Invalid API call"},
		[]string{"Check your network connection and the status of Meshery Server via `mesheryctl system status`."})
}

func ErrMarshalIndent(err error) error {
	return errors.New(ErrMarshalIndentCode, errors.Alert,
		[]string{"Error indenting JSON body"},
		[]string{err.Error()},
		[]string{"Unable to format the JSON body filters due to invalid content"},
		[]string{"Check the data structure provided for proper formatting."})
}

func ErrResponseStatusBody(statusCode int, body string) error {
	return errors.New(ErrResponseStatusBodyCode, errors.Alert,
		[]string{"Incorrect status code"},
		[]string{"Server returned with status code: " + fmt.Sprint(statusCode) + "\n" + "Response: " + body},
		[]string{"Error occurred while generating a response body"},
		[]string{"Check your network connection and the status of Meshery Server via `mesheryctl system status`."})
}

func ErrResponseStatus(statusCode int) error {
	return errors.New(ErrResponseStatusCode, errors.Alert,
		[]string{"Incorrect status code"},
		[]string{"Server returned with status code: " + fmt.Sprint(statusCode)},
		[]string{"Error occurred while generating a response"},
		[]string{"Check your network connection and the status of Meshery Server via `mesheryctl system status`."})
}

func ErrJSONToYAML(err error) error {
	return errors.New(ErrJSONToYAMLCode, errors.Alert,
		[]string{"Failed to convert JSON to YAML"},
		[]string{"Error occurred while converting JSON to YAML: " + err.Error()},
		[]string{"The content provided for marshalling is invalid."},
		[]string{"Check the JSON structure you are providing for YAML conversion."})
}

func ErrOutFormatFlag() error {
	return errors.New(ErrOutFormatFlagCode, errors.Alert,
		[]string{"Invalid output format choice"},
		[]string{"Output format choice is invalid, use [json|yaml]"},
		[]string{"Invalid JSON or YAML content"},
		[]string{"Check the JSON or YAML structure."})
}

func ErrReadConfigFile(err error) error {
	return errors.New(ErrReadConfigFileCode, errors.Alert,
		[]string{"Unable to read meshconfig file"},
		[]string{"Unable to read the meshconfig file from the specified path: " + err.Error()},
		[]string{"The provided file is not present or has an invalid path"},
		[]string{"Provide a valid file path with a valid meshconfig file."})
}

func ErrInvalidAPIResponse(err error) error {
	return errors.New(ErrInvalidAPIResponseCode, errors.Fatal,
		[]string{"Invalid API response encountered"},
		[]string{"Invalid API response encountered: " + err.Error()},
		[]string{"Error occurred while generating a response body"},
		[]string{"Check your network connection and the status of Meshery Server via `mesheryctl system status`."})
}

func ErrLoadConfig(err error) error {
	return errors.New(ErrLoadConfigCode, errors.Alert,
		[]string{"Error processing config"},
		[]string{"Error processing config:" + err.Error()},
		[]string{"Unable to load meshconfig due to wrong configurations"},
		[]string{"Ensure your `config.yaml` file in your `.meshery` is valid, or run `mesheryctl system config`."})
}

func ErrParseGithubFile(err error, URL string) error {
	return errors.New(ErrParseGithubFileCode, errors.Alert,
		[]string{"Failed to parse github file"},
		[]string{"Failed to parse github file" + err.Error()},
		[]string{"Unable to retrieve file from URL: %s", URL},
		[]string{"Ensure you have a github url in file path"})
}

func ErrReadToken(err error) error {
	return errors.New(ErrReadTokenCode, errors.Alert,
		[]string{"Could not read token"},
		[]string{err.Error()},
		[]string{"Token file is invalid"},
		[]string{"Provide a valid user token by logging in with `mesheryctl system login`."})
}

func ErrRequestResponse(err error) error {
	return errors.New(ErrRequestResponseCode, errors.Alert,
		[]string{"Failed to handle request"},
		[]string{"Unable to create a response from request" + err.Error()},
		[]string{"Error occurred while generating a response"},
		[]string{"Check your network connection and the status of Meshery Server via `mesheryctl system status`."})
}

func ErrMarshalStructToCSV(err error) error {
	return errors.New(ErrMarshalStructToCSVCode, errors.Alert,
		[]string{"Failed to marshal struct to csv"},
		[]string{err.Error()},
		[]string{"The column names in your spreadsheet do not match the names in the struct.", " For example, the spreadsheet has a column named 'First Name' but the struct expects a column named 'firstname'. Please make sure the names match exactly."},
		[]string{"The column names in the spreadsheet do not match the names in the struct. Please make sure they are spelled exactly the same and use the same case (uppercase/lowercase).", "The value you are trying to convert is not of the expected type for the column. Please ensure it is a [number, string, date, etc.].", "The column names in your spreadsheet do not match the names in the struct. For example, the spreadsheet has a column named 'First Name' but the struct expects a column named 'firstname'. Please make sure the names match exactly."})
}

func ErrAppendToSheet(err error, id string) error {
	return errors.New(ErrAppendToSheetCode, errors.Alert,
		[]string{fmt.Sprintf("Failed to append data into sheet %s", id)},
		[]string{err.Error()},
		[]string{"Error occurred while appending to the spreadsheet", "The credential might be incorrect/expired"},
		[]string{"Ensure correct append range (A1 notation) is used", "Ensure correct credential is used"})
}

func ErrBadRequest(err error) error {
	return errors.New(ErrBadRequestCode, errors.Alert,
		[]string{"Failed to delete the connection"},
		[]string{err.Error()},
		[]string{"Error occurred while deleting the connection"},
		[]string{"Check your network connection and the status of Meshery Server via `mesheryctl system status`."})
}

func ErrInvalidArgument(err error) error {
	return errors.New(ErrInvalidArgumentCode, errors.Alert, []string{"Invalid Argument"}, []string{err.Error()}, []string{"Invalid Argument"}, []string{"Please check the arguments passed"})
}

func ErrGeneratingIcons(err error, path string) error {
	return errors.New(
		ErrGeneratingIconsCode,
		errors.Alert,
		[]string{"error generating icons at ", path},
		[]string{err.Error()},
		[]string{"Model SVG data is missing", "Model name formatting issue"},
		[]string{"Ensure model SVG data is provided in model definition", "Ensure model name formatting is correct"},
	)
}<|MERGE_RESOLUTION|>--- conflicted
+++ resolved
@@ -297,21 +297,18 @@
 		return fmt.Sprintf("%s\nSee %s for usage details\n", msg, modelViewURL)
 	case cmdRegistry:
 		return fmt.Sprintf("%s\nSee %s for usage details\n", msg, registryUsageURL)
-<<<<<<< HEAD
 	case cmdWorkspace:
 		return fmt.Sprintf("%s\nSee %s for usage details\n", msg, workspaceUsageURL)
 	case cmdWorkspaceCreate:
 		return fmt.Sprintf("%s\nSee %s for usage details\n", msg, workspaceCreateURL)
 	case cmdWorkspaceList:
 		return fmt.Sprintf("%s\nSee %s for usage details\n", msg, workspaceListURL)
-=======
 	case cmdRelationshipView:
 		return fmt.Sprintf("%s\nSee %s for usage details\n", msg, relationshipViewURL)
 	case cmdRelationships:
 		return fmt.Sprintf("%s\nSee %s for usage details\n", msg, relationshipUsageURL)
 	case cmdRelationshipGenerateDocs:
 		return fmt.Sprintf("%s\nSee %s for usage details\n", msg, cmdRelationshipGenerateDocs)
->>>>>>> c6d5b933
 	default:
 		return fmt.Sprintf("%s\n", msg)
 	}
