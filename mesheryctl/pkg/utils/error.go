package utils

import (
	"fmt"
	"strconv"

	"github.com/layer5io/meshkit/errors"
)

var (
	ErrFailRequestCode     = "1044"
	ErrFailReqStatusCode   = "1045"
	ErrAttachAuthTokenCode = "1046"
)

// RootError returns a formatted error message with a link to 'root' command usage page at
// in addition to the error message
func RootError(msg string) string {
	return formatError(msg, cmdRoot)
}

// PerfError returns a formatted error message with a link to 'perf' command usage page at
// in addition to the error message
func PerfError(msg string) string {
	return formatError(msg, cmdPerf)
}

// SystemError returns a formatted error message with a link to 'system' command usage page
// in addition to the error message
func SystemError(msg string) string {
	return formatError(msg, cmdSystem)
}

<<<<<<< HEAD
// AppError returns a formatted error message with a link to 'app' command usage page
// in addition to the error message
func AppError(msg string) string {
	return formatError(msg, cmdApp)
=======
// SystemContextSubError returns a formatted error message with a link to `context` command usage page
// in addition to the error message
func SystemContextSubError(msg string, cmd string) string {
	switch cmd {
	case "delete":
		return formatError(msg, cmdContextDelete)
	case "create":
		return formatError(msg, cmdContextCreate)
	case "view":
		return formatError(msg, cmdContextView)
	default:
		return formatError(msg, cmdContext)
	}
}

// SystemChannelSubError returns a formatted error message with a link to `context` command usage page
// in addition to the error message
func SystemChannelSubError(msg string, cmd string) string {
	switch cmd {
	case "switch":
		return formatError(msg, cmdChannelSwitch)
	case "view":
		return formatError(msg, cmdChannelView)
	case "set":
		return formatError(msg, cmdChannelSet)
	default:
		return formatError(msg, cmdChannel)
	}
>>>>>>> 0ee0a3fc
}

// MeshError returns a formatted error message with a link to 'mesh' command usage page in addition to the error message
func MeshError(msg string) string {
	return formatError(msg, cmdMesh)
}

// ExpError returns a formatted error message with a link to 'exp' command usage page in addition to the error message
func ExpError(msg string) string {
	return formatError(msg, cmdExp)
}

// FilterError returns a formatted error message with a link to 'filter' command usage page in addition to the error message
func FilterError(msg string) string {
	return formatError(msg, cmdFilter)
}

// PatternError returns a formatted error message with a link to 'pattern' command usage page in addition to the error message
func PatternError(msg string) string {
	return formatError(msg, cmdPattern)
}

// AppError returns a formatted error message with a link to 'app' command usage page in addition to the error message
func AppError(msg string) string {
	return formatError(msg, cmdApp)
}

// formatError returns a formatted error message with a link to the meshery command URL
func formatError(msg string, cmd cmdType) string {
	switch cmd {
	case cmdRoot:
		return fmt.Sprintf("%s\nSee %s for usage details\n", msg, rootUsageURL)
	case cmdPerf:
		return fmt.Sprintf("%s\nSee %s for usage details\n", msg, perfUsageURL)
	case cmdMesh:
		return fmt.Sprintf("%s\nSee %s for usage details\n", msg, meshUsageURL)
	case cmdApp:
		return fmt.Sprintf("%s \nSee %s for usage details\n", msg, appUsageURL)
	case cmdSystem:
		return fmt.Sprintf("%s\nSee %s for usage details\n", msg, systemUsageURL)
	case cmdExp:
		return fmt.Sprintf("%s\nSee %s for usage details\n", msg, expUsageURL)
	case cmdFilter:
		return fmt.Sprintf("%s\nSee %s for usage details\n", msg, filterUsageURL)
	case cmdPattern:
		return fmt.Sprintf("%s\nSee %s for usage details\n", msg, patternUsageURL)
	case cmdApp:
		return fmt.Sprintf("%s\nSee %s for usage details\n", msg, appUsageURL)
	case cmdContextDelete:
		return fmt.Sprintf("%s\nSee %s for usage details\n", msg, contextDeleteURL)
	case cmdContextCreate:
		return fmt.Sprintf("%s\nSee %s for usage details\n", msg, contextCreateURL)
	case cmdContextView:
		return fmt.Sprintf("%s\nSee %s for usage details\n", msg, contextViewURL)
	case cmdContext:
		return fmt.Sprintf("%s\nSee %s for usage details\n", msg, contextUsageURL)
	case cmdChannelSwitch:
		return fmt.Sprintf("%s\nSee %s for usage details\n", msg, channelSwitchURL)
	case cmdChannelView:
		return fmt.Sprintf("%s\nSee %s for usage details\n", msg, channelViewURL)
	case cmdChannelSet:
		return fmt.Sprintf("%s\nSee %s for usage details\n", msg, channelSetURL)
	case cmdChannel:
		return fmt.Sprintf("%s\nSee %s for usage details\n", msg, channelUsageURL)
	default:
		return fmt.Sprintf("%s\n", msg)
	}
}

func ErrAttachAuthToken(err error) error {
	return errors.New(ErrAttachAuthTokenCode, errors.Alert, []string{err.Error()},
		[]string{"Authentication token not found. please supply a valid user token with the --token (or -t) flag. or login with `mesheryctl system login`"}, []string{}, []string{})
}

func ErrFailRequest(err error) error {
	return errors.New(ErrFailRequestCode, errors.Alert, []string{},
		[]string{"Failed to make a request"}, []string{}, []string{})
}

func ErrUnauthenticated() error {
	return errors.New(ErrFailRequestCode, errors.Alert, []string{},
		[]string{"Authentication token is invalid. Please supply a valid user token. Login with `mesheryctl system login`"}, []string{}, []string{})
}

func InvalidToken() error {
	return errors.New(ErrFailRequestCode, errors.Alert, []string{},
		[]string{"Authentication token is expired/invalid. Please login with `mesheryctl system login` to generate a new token"}, []string{}, []string{})
}

func ErrFailReqStatus(statusCode int) error {
	return errors.New(ErrFailReqStatusCode, errors.Alert, []string{},
		[]string{"Response Status Code " + strconv.Itoa(statusCode) + ", possible Server Error"}, []string{}, []string{})
}<|MERGE_RESOLUTION|>--- conflicted
+++ resolved
@@ -31,12 +31,6 @@
 	return formatError(msg, cmdSystem)
 }
 
-<<<<<<< HEAD
-// AppError returns a formatted error message with a link to 'app' command usage page
-// in addition to the error message
-func AppError(msg string) string {
-	return formatError(msg, cmdApp)
-=======
 // SystemContextSubError returns a formatted error message with a link to `context` command usage page
 // in addition to the error message
 func SystemContextSubError(msg string, cmd string) string {
@@ -65,7 +59,6 @@
 	default:
 		return formatError(msg, cmdChannel)
 	}
->>>>>>> 0ee0a3fc
 }
 
 // MeshError returns a formatted error message with a link to 'mesh' command usage page in addition to the error message
@@ -102,8 +95,6 @@
 		return fmt.Sprintf("%s\nSee %s for usage details\n", msg, perfUsageURL)
 	case cmdMesh:
 		return fmt.Sprintf("%s\nSee %s for usage details\n", msg, meshUsageURL)
-	case cmdApp:
-		return fmt.Sprintf("%s \nSee %s for usage details\n", msg, appUsageURL)
 	case cmdSystem:
 		return fmt.Sprintf("%s\nSee %s for usage details\n", msg, systemUsageURL)
 	case cmdExp:
