module github.com/layer5io/meshery

go 1.19

replace (
	github.com/Sirupsen/logrus => github.com/sirupsen/logrus v1.6.0
	github.com/docker/docker => github.com/moby/moby v20.10.17+incompatible
	github.com/docker/libcompose => github.com/docker/libcompose v0.4.1-0.20190808084053-143e0f3f1ab9
	github.com/go-openapi/runtime => github.com/go-openapi/runtime v0.19.31
	github.com/go-openapi/strfmt => github.com/go-openapi/strfmt v0.20.2
	github.com/kubernetes/kompose => github.com/meshery/kompose v1.0.1 // do not upgrade until https://github.com/meshery/kompose/pull/3 has been merged
	github.com/kudobuilder/kuttl => github.com/layer5io/kuttl v0.4.1-0.20200806180306-b7e46afd657f
	gonum.org/v1/plot v0.9.0 => github.com/gonum/plot v0.9.0
	vbom.ml/util => github.com/fvbommel/util v0.0.0-20180919145318-efcd4e0f9787
)

require (
	cuelang.org/go v0.5.0
	fortio.org/fortio v1.57.0
	github.com/99designs/gqlgen v0.17.28
	github.com/asaskevich/govalidator v0.0.0-20200907205600-7a23bdc65eef
	github.com/briandowns/spinner v1.19.0
	github.com/docker/cli v20.10.21+incompatible
	github.com/docker/docker v20.10.23+incompatible
	github.com/docker/go-connections v0.4.0
	github.com/envoyproxy/go-control-plane v0.11.1-0.20230524094728-9239064ad72f
	github.com/ghodss/yaml v1.0.0
	github.com/go-errors/errors v1.4.2
	github.com/go-openapi/runtime v0.19.15
	github.com/go-openapi/strfmt v0.19.5
	github.com/gofrs/uuid v4.0.0+incompatible
	github.com/golang-jwt/jwt v3.2.2+incompatible
	github.com/golang/protobuf v1.5.3
	github.com/google/uuid v1.3.0
	github.com/gorilla/mux v1.8.0
	github.com/gorilla/websocket v1.5.0
	github.com/gosimple/slug v1.12.0
	github.com/grafana-tools/sdk v0.0.0-20220919052116-6562121319fc
	github.com/jarcoal/httpmock v1.3.0
	github.com/jinzhu/copier v0.3.5
	github.com/layer5io/gowrk2 v0.6.1
	github.com/layer5io/meshery-operator v0.6.8
	github.com/layer5io/meshkit v0.6.48
	github.com/layer5io/meshsync v0.6.9
	github.com/layer5io/nighthawk-go v1.0.5
	github.com/layer5io/service-mesh-performance v0.3.4
	github.com/lib/pq v1.10.7
	github.com/manifoldco/promptui v0.9.0
	github.com/nsf/termbox-go v1.1.1
	github.com/olekukonko/tablewriter v0.0.5
	github.com/onsi/ginkgo/v2 v2.9.5
	github.com/onsi/gomega v1.27.7
	github.com/pkg/browser v0.0.0-20210706143420-7d21f8c997e2
	github.com/pkg/errors v0.9.1
	github.com/prometheus/client_golang v1.16.0
	github.com/prometheus/common v0.44.0
	github.com/qri-io/jsonschema v0.2.1
	github.com/sirupsen/logrus v1.9.0
	github.com/spf13/cobra v1.7.0
	github.com/spf13/pflag v1.0.5
	github.com/spf13/viper v1.16.0
	github.com/vektah/gqlparser/v2 v2.5.1
	github.com/vmihailenco/taskq/v3 v3.2.9
<<<<<<< HEAD
	golang.org/x/oauth2 v0.8.0
	golang.org/x/text v0.11.0
	gonum.org/v1/gonum v0.12.0
	google.golang.org/grpc v1.56.2
=======
	golang.org/x/oauth2 v0.10.0
	golang.org/x/text v0.11.0
	gonum.org/v1/gonum v0.12.0
	google.golang.org/grpc v1.56.1
>>>>>>> 1b0742ae
	google.golang.org/protobuf v1.31.0
	gopkg.in/yaml.v2 v2.4.0
	gorm.io/gorm v1.25.2
	k8s.io/api v0.26.1
	k8s.io/apiextensions-apiserver v0.26.0
	k8s.io/apimachinery v0.26.1
	k8s.io/client-go v0.26.0
	sigs.k8s.io/controller-runtime v0.13.0
)

require (
	github.com/OneOfOne/xxhash v1.2.8 // indirect
	github.com/rcrowley/go-metrics v0.0.0-20200313005456-10cdbea86bc0 // indirect
	github.com/rivo/uniseg v0.2.0 // indirect
	github.com/tchap/go-patricia/v2 v2.3.1 // indirect
	github.com/yashtewari/glob-intersection v0.1.0 // indirect
)

require (
	fortio.org/dflag v1.5.2 // indirect
	fortio.org/log v1.7.0 // indirect
	fortio.org/sets v1.0.3 // indirect
	fortio.org/version v1.0.2 // indirect
	github.com/Azure/go-ansiterm v0.0.0-20230124172434-306776ec8161 // indirect
	github.com/BurntSushi/toml v1.2.1 // indirect
	github.com/MakeNowJust/heredoc v1.0.0 // indirect
	github.com/Masterminds/goutils v1.1.1 // indirect
	github.com/Masterminds/semver/v3 v3.2.0 // indirect
	github.com/Masterminds/sprig/v3 v3.2.3 // indirect
	github.com/Masterminds/squirrel v1.5.3 // indirect
	github.com/Microsoft/go-winio v0.6.0 // indirect
	github.com/Microsoft/hcsshim v0.9.7 // indirect
	github.com/ProtonMail/go-crypto v0.0.0-20210428141323-04723f9f07d7 // indirect
	github.com/acomagu/bufpipe v1.0.3 // indirect
	github.com/agnivade/levenshtein v1.1.1 // indirect
	github.com/beorn7/perks v1.0.1 // indirect
	github.com/bsm/redislock v0.7.2 // indirect
	github.com/buger/jsonparser v1.1.1 // indirect
	github.com/capnm/sysinfo v0.0.0-20130621111458-5909a53897f3 // indirect
	github.com/cespare/xxhash/v2 v2.2.0 // indirect
	github.com/chai2010/gettext-go v1.0.2 // indirect
	github.com/chzyer/readline v0.0.0-20180603132655-2972be24d48e // indirect
	github.com/cncf/xds/go v0.0.0-20230607035331-e9ce68804cb4 // indirect
	github.com/cockroachdb/apd/v2 v2.0.2 // indirect
	github.com/containerd/cgroups v1.1.0 // indirect
	github.com/containerd/containerd v1.6.19 // indirect
	github.com/cyphar/filepath-securejoin v0.2.3 // indirect
	github.com/davecgh/go-spew v1.1.1 // indirect
	github.com/deckarep/golang-set v1.8.0 // indirect
	github.com/dgryski/go-farm v0.0.0-20200201041132-a6ae2369ad13 // indirect
	github.com/dgryski/go-rendezvous v0.0.0-20200823014737-9f7001d12a5f // indirect
	github.com/docker/distribution v2.8.2+incompatible // indirect
	github.com/docker/docker-credential-helpers v0.7.0 // indirect
	github.com/docker/go v1.5.1-1.0.20160303222718-d30aec9fd63c // indirect
	github.com/docker/go-metrics v0.0.1 // indirect
	github.com/docker/go-units v0.5.0 // indirect
	github.com/docker/libcompose v0.4.0 // indirect
	github.com/emicklei/go-restful/v3 v3.9.0 // indirect
	github.com/emirpasic/gods v1.18.1 // indirect
	github.com/envoyproxy/protoc-gen-validate v0.10.1 // indirect
	github.com/evanphx/json-patch v5.6.0+incompatible // indirect
	github.com/exponent-io/jsonpath v0.0.0-20151013193312-d6023ce2651d // indirect
	github.com/fatih/camelcase v1.0.0 // indirect
	github.com/fatih/color v1.13.0 // indirect
	github.com/fatih/structs v1.1.0 // indirect
	github.com/flynn/go-shlex v0.0.0-20150515145356-3f9db97f8568 // indirect
	github.com/fsnotify/fsnotify v1.6.0 // indirect
	github.com/fsouza/go-dockerclient v1.9.3 // indirect
	github.com/fvbommel/sortorder v1.0.1 // indirect
	github.com/go-git/gcfg v1.5.0 // indirect
	github.com/go-git/go-billy/v5 v5.4.0 // indirect
	github.com/go-git/go-git/v5 v5.4.2 // indirect
	github.com/go-gorp/gorp/v3 v3.0.2 // indirect
	github.com/go-logr/logr v1.2.4 // indirect
	github.com/go-openapi/analysis v0.19.10 // indirect
	github.com/go-openapi/errors v0.19.8 // indirect
	github.com/go-openapi/jsonpointer v0.19.6 // indirect
	github.com/go-openapi/jsonreference v0.20.1 // indirect
	github.com/go-openapi/loads v0.19.5 // indirect
	github.com/go-openapi/spec v0.19.8 // indirect
	github.com/go-openapi/swag v0.22.3 // indirect
	github.com/go-openapi/validate v0.19.10 // indirect
	github.com/go-redis/redis/v8 v8.11.5 // indirect
	github.com/go-redis/redis_rate/v9 v9.1.2 // indirect
	github.com/go-stack/stack v1.8.0 // indirect
	github.com/go-task/slim-sprig v0.0.0-20230315185526-52ccab3ef572 // indirect
	github.com/gobwas/glob v0.2.3 // indirect
	github.com/gogo/protobuf v1.3.2 // indirect
	github.com/golang/groupcache v0.0.0-20210331224755-41bb18bfe9da // indirect
	github.com/google/btree v1.1.2 // indirect
	github.com/google/gnostic v0.5.7-v3refs // indirect
	github.com/google/go-cmp v0.5.9 // indirect
	github.com/google/gofuzz v1.2.0 // indirect
	github.com/google/pprof v0.0.0-20210720184732-4bb14d4b1be1 // indirect
	github.com/google/shlex v0.0.0-20191202100458-e7afc7fbc510 // indirect
	github.com/gosimple/unidecode v1.0.1 // indirect
	github.com/gosuri/uitable v0.0.4 // indirect
	github.com/gregjones/httpcache v0.0.0-20190611155906-901d90724c79 // indirect
	github.com/hashicorp/golang-lru v0.5.4 // indirect
	github.com/hashicorp/golang-lru/v2 v2.0.1 // indirect
	github.com/hashicorp/hcl v1.0.0 // indirect
	github.com/huandu/xstrings v1.3.3 // indirect
	github.com/imdario/mergo v0.3.15 // indirect
	github.com/inconshreveable/mousetrap v1.1.0 // indirect
	github.com/jackc/pgpassfile v1.0.0 // indirect
	github.com/jackc/pgservicefile v0.0.0-20221227161230-091c0ba34f0a // indirect
	github.com/jackc/pgx/v5 v5.2.0 // indirect
	github.com/jbenet/go-context v0.0.0-20150711004518-d14ea06fba99 // indirect
	github.com/jinzhu/inflection v1.0.0 // indirect
	github.com/jinzhu/now v1.1.5 // indirect
	github.com/jmoiron/sqlx v1.3.5 // indirect
	github.com/joho/godotenv v1.4.0 // indirect
	github.com/josharian/intern v1.0.0 // indirect
	github.com/json-iterator/go v1.1.12 // indirect
	github.com/kevinburke/ssh_config v1.2.0 // indirect
	github.com/klauspost/compress v1.15.11 // indirect
	github.com/kubernetes/kompose v1.28.0 // indirect
	github.com/lann/builder v0.0.0-20180802200727-47ae307949d0 // indirect
	github.com/lann/ps v0.0.0-20150810152359-62de8c46ede0 // indirect
	github.com/liggitt/tabwriter v0.0.0-20181228230101-89fcab3d43de // indirect
	github.com/magiconair/properties v1.8.7 // indirect
	github.com/mailru/easyjson v0.7.7 // indirect
	github.com/mattn/go-colorable v0.1.13 // indirect
	github.com/mattn/go-isatty v0.0.17 // indirect
	github.com/mattn/go-runewidth v0.0.13 // indirect
	github.com/mattn/go-sqlite3 v1.14.15 // indirect
	github.com/matttproud/golang_protobuf_extensions v1.0.4 // indirect
	github.com/miekg/pkcs11 v1.1.1 // indirect
	github.com/mitchellh/copystructure v1.2.0 // indirect
	github.com/mitchellh/go-homedir v1.1.0 // indirect
	github.com/mitchellh/go-wordwrap v1.0.1 // indirect
	github.com/mitchellh/mapstructure v1.5.0 // indirect
	github.com/mitchellh/reflectwalk v1.0.2 // indirect
	github.com/moby/locker v1.0.1 // indirect
	github.com/moby/spdystream v0.2.0 // indirect
	github.com/moby/sys/mount v0.3.3 // indirect
	github.com/moby/sys/mountinfo v0.6.2 // indirect
	github.com/moby/term v0.0.0-20221205130635-1aeaba878587 // indirect
	github.com/modern-go/concurrent v0.0.0-20180306012644-bacd9c7ef1dd // indirect
	github.com/modern-go/reflect2 v1.0.2 // indirect
	github.com/monochromegane/go-gitignore v0.0.0-20200626010858-205db1a8cc00 // indirect
	github.com/morikuni/aec v1.0.0 // indirect
	github.com/mpvl/unique v0.0.0-20150818121801-cbe035fff7de // indirect
	github.com/munnerz/goautoneg v0.0.0-20191010083416-a7dc8b61c822 // indirect
	github.com/nats-io/nats.go v1.22.1 // indirect
	github.com/nats-io/nkeys v0.3.0 // indirect
	github.com/nats-io/nuid v1.0.1 // indirect
	github.com/novln/docker-parser v1.0.0 // indirect
	github.com/oklog/ulid v1.3.1 // indirect
	github.com/open-policy-agent/opa v0.52.0 // indirect
	github.com/opencontainers/go-digest v1.0.0 // indirect
	github.com/opencontainers/image-spec v1.1.0-rc2 // indirect
	github.com/opencontainers/runc v1.1.5 // indirect
	github.com/openshift/api v3.9.0+incompatible // indirect
	github.com/pelletier/go-toml/v2 v2.0.8 // indirect
	github.com/peterbourgon/diskv v2.0.1+incompatible // indirect
	github.com/prometheus/client_model v0.4.0 // indirect
	github.com/prometheus/procfs v0.10.1 // indirect
	github.com/qri-io/jsonpointer v0.1.1 // indirect
	github.com/rubenv/sql-migrate v1.2.0 // indirect
	github.com/russross/blackfriday/v2 v2.1.0 // indirect
	github.com/sergi/go-diff v1.2.0 // indirect
	github.com/shopspring/decimal v1.2.0 // indirect
	github.com/spf13/afero v1.9.5 // indirect
	github.com/spf13/cast v1.5.1 // indirect
	github.com/spf13/jwalterweatherman v1.1.0 // indirect
	github.com/subosito/gotenv v1.4.2 // indirect
	github.com/theupdateframework/notary v0.7.0 // indirect
	github.com/vmihailenco/msgpack/v5 v5.3.5 // indirect
	github.com/vmihailenco/tagparser/v2 v2.0.0 // indirect
	github.com/xanzy/ssh-agent v0.3.3 // indirect
	github.com/xeipuuv/gojsonpointer v0.0.0-20190905194746-02993c407bfb // indirect
	github.com/xeipuuv/gojsonreference v0.0.0-20180127040603-bd5ef7bd5415 // indirect
	github.com/xeipuuv/gojsonschema v1.2.0 // indirect
	github.com/xlab/treeprint v1.1.0 // indirect
	github.com/zmap/zcrypto v0.0.0-20230422215203-9a665e1e9968 // indirect
	github.com/zmap/zlint/v3 v3.4.1 // indirect
	go.mongodb.org/mongo-driver v1.5.1 // indirect
	go.opencensus.io v0.24.0 // indirect
	go.starlark.net v0.0.0-20200306205701-8dd3e2ee1dd5 // indirect
	golang.org/x/crypto v0.11.0 // indirect
<<<<<<< HEAD
	golang.org/x/exp v0.0.0-20230425010034-47ecfdc1ba53 // indirect
=======
>>>>>>> 1b0742ae
	golang.org/x/mod v0.10.0 // indirect
	golang.org/x/net v0.12.0 // indirect
	golang.org/x/sync v0.2.0 // indirect
	golang.org/x/sys v0.10.0 // indirect
	golang.org/x/term v0.10.0 // indirect
	golang.org/x/time v0.3.0 // indirect
	golang.org/x/tools v0.9.1 // indirect
	google.golang.org/appengine v1.6.7 // indirect
	google.golang.org/genproto v0.0.0-20230410155749-daa745c078e1 // indirect
	gopkg.in/inf.v0 v0.9.1 // indirect
	gopkg.in/ini.v1 v1.67.0 // indirect
	gopkg.in/warnings.v0 v0.1.2 // indirect
	gopkg.in/yaml.v3 v3.0.1 // indirect
	gorm.io/driver/postgres v1.4.6 // indirect
	gorm.io/driver/sqlite v1.4.4 // indirect
	helm.sh/helm/v3 v3.11.1 // indirect
	k8s.io/apiserver v0.26.0 // indirect
	k8s.io/cli-runtime v0.26.0 // indirect
	k8s.io/component-base v0.26.0 // indirect
	k8s.io/klog/v2 v2.90.0 // indirect
	k8s.io/kube-openapi v0.0.0-20230109183929-3758b55a6596 // indirect
	k8s.io/kubectl v0.26.0 // indirect
	k8s.io/utils v0.0.0-20221107191617-1a15be271d1d // indirect
	oras.land/oras-go v1.2.2 // indirect
	sigs.k8s.io/json v0.0.0-20220713155537-f223a00ba0e2 // indirect
	sigs.k8s.io/kustomize/api v0.12.1 // indirect
	sigs.k8s.io/kustomize/kyaml v0.13.9 // indirect
	sigs.k8s.io/structured-merge-diff/v4 v4.2.3 // indirect
	sigs.k8s.io/yaml v1.3.0 // indirect
)<|MERGE_RESOLUTION|>--- conflicted
+++ resolved
@@ -61,17 +61,10 @@
 	github.com/spf13/viper v1.16.0
 	github.com/vektah/gqlparser/v2 v2.5.1
 	github.com/vmihailenco/taskq/v3 v3.2.9
-<<<<<<< HEAD
-	golang.org/x/oauth2 v0.8.0
-	golang.org/x/text v0.11.0
-	gonum.org/v1/gonum v0.12.0
-	google.golang.org/grpc v1.56.2
-=======
 	golang.org/x/oauth2 v0.10.0
 	golang.org/x/text v0.11.0
 	gonum.org/v1/gonum v0.12.0
 	google.golang.org/grpc v1.56.1
->>>>>>> 1b0742ae
 	google.golang.org/protobuf v1.31.0
 	gopkg.in/yaml.v2 v2.4.0
 	gorm.io/gorm v1.25.2
@@ -253,10 +246,6 @@
 	go.opencensus.io v0.24.0 // indirect
 	go.starlark.net v0.0.0-20200306205701-8dd3e2ee1dd5 // indirect
 	golang.org/x/crypto v0.11.0 // indirect
-<<<<<<< HEAD
-	golang.org/x/exp v0.0.0-20230425010034-47ecfdc1ba53 // indirect
-=======
->>>>>>> 1b0742ae
 	golang.org/x/mod v0.10.0 // indirect
 	golang.org/x/net v0.12.0 // indirect
 	golang.org/x/sync v0.2.0 // indirect
