import { ctxUrl } from '@/utils/multi-ctx';
import { api } from './index';

const userApi = api.injectEndpoints({
  endpoints: (builder) => ({
    getLoggedInUser: builder.query({
      query: () => `user`,
      method: 'GET',
    }),
    getUserById: builder.query({
      query: (id) => `user/profile/${id}`,
      method: 'GET',
    }),
    getToken: builder.query({
      query: () => `token`,
      method: 'GET',
    }),
    getUserPref: builder.query({
      query: () => 'user/prefs',
      method: 'GET',
    }),
<<<<<<< HEAD
    getUserPrefWithContext: builder.query({
      query: (selectedK8sContexts) => ({
        url: ctxUrl('user/prefs', selectedK8sContexts),
        method: 'GET',
        credentials: 'same-origin',
=======
    updateUserPref: builder.mutation({
      query: (queryArg) => ({
        url: 'user/prefs',
        method: 'POST',
        body: queryArg,
        credentials: 'include',
      }),
    }),
    updateUserPrefWithContext: builder.mutation({
      query: (queryArg) => ({
        url: ctxUrl('/user/prefs', queryArg.selectedK8sContexts),
        method: 'POST',
        headers: {
          'Content-Type': 'application/json;charset=UTF-8',
        },
        body: queryArg.body,
>>>>>>> c5550b1b
      }),
    }),
    getProviderCapabilities: builder.query({
      query: () => 'provider/capabilities',
      method: 'GET',
    }),
  }),
});

export const {
  useGetLoggedInUserQuery,
  useGetUserByIdQuery,
  useLazyGetTokenQuery,
  useGetUserPrefQuery,
<<<<<<< HEAD
  useGetUserPrefWithContextQuery,
=======
  useUpdateUserPrefMutation,
  useUpdateUserPrefWithContextMutation,
>>>>>>> c5550b1b
  useGetProviderCapabilitiesQuery,
} = userApi;<|MERGE_RESOLUTION|>--- conflicted
+++ resolved
@@ -19,19 +19,19 @@
       query: () => 'user/prefs',
       method: 'GET',
     }),
-<<<<<<< HEAD
-    getUserPrefWithContext: builder.query({
-      query: (selectedK8sContexts) => ({
-        url: ctxUrl('user/prefs', selectedK8sContexts),
-        method: 'GET',
-        credentials: 'same-origin',
-=======
     updateUserPref: builder.mutation({
       query: (queryArg) => ({
         url: 'user/prefs',
         method: 'POST',
         body: queryArg,
         credentials: 'include',
+      }),
+    }),
+    getUserPrefWithContext: builder.query({
+      query: (selectedK8sContexts) => ({
+        url: ctxUrl('user/prefs', selectedK8sContexts),
+        method: 'GET',
+        credentials: 'same-origin',
       }),
     }),
     updateUserPrefWithContext: builder.mutation({
@@ -42,7 +42,6 @@
           'Content-Type': 'application/json;charset=UTF-8',
         },
         body: queryArg.body,
->>>>>>> c5550b1b
       }),
     }),
     getProviderCapabilities: builder.query({
@@ -57,11 +56,8 @@
   useGetUserByIdQuery,
   useLazyGetTokenQuery,
   useGetUserPrefQuery,
-<<<<<<< HEAD
+  useUpdateUserPrefMutation,
   useGetUserPrefWithContextQuery,
-=======
-  useUpdateUserPrefMutation,
   useUpdateUserPrefWithContextMutation,
->>>>>>> c5550b1b
   useGetProviderCapabilitiesQuery,
 } = userApi;