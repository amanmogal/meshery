--- conflicted
+++ resolved
@@ -433,11 +433,7 @@
                   </MuiPickersUtilsProvider>
                 </main>
               </SnackbarProvider>
-<<<<<<< HEAD
-              <footer className={this.props.capabilitiesRegistry?.restrictedAccess?.isMesheryUiRestricted ? classes.playgroundFooter : classes.footer} style={{ backgroundColor : `${this.state.theme === "dark" ? darkTheme.palette.secondary.mainBackground: theme.palette.secondary.mainBackground2}` }}>
-=======
               <footer className={this.props.capabilitiesRegistry?.restrictedAccess?.isMesheryUiRestricted ? classes.playgroundFooter : (this.state.theme === "dark" ? classes.footerDark : classes.footer )}>
->>>>>>> 2bc5c83b
                 <Typography variant="body2" align="center" color="textSecondary" component="p"
                   style={this.props.capabilitiesRegistry?.restrictedAccess?.isMesheryUiRestricted ? { color : "#000" } : {}}
                 >
