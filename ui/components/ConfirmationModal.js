--- conflicted
+++ resolved
@@ -291,24 +291,16 @@
             <Tab
               data-cy="Undeploy-btn-modal"
               className={classes.tab}
-<<<<<<< HEAD
-              label={<div style={{ display : "flex" }}> <div style={{ margin : "2px" }}> <UndeployIcon fill={theme.palette.secondary.icon}  width="20" height="20"/> </div> <span className={classes.tabLabel}>Undeploy</span> </div>}
-=======
               onClick={(event) => handleTabValChange(event,1)}
               label={<div style={{ display : "flex" }}
-              > <div style={{ margin : "2px" }}> <UndeployIcon fill="rgba(0, 0, 0, 0.54)" width="20" height="20"/> </div> <span className={classes.tabLabel}>Undeploy</span> </div>}
->>>>>>> 65798585
+              > <div style={{ margin : "2px" }}> <UndeployIcon fill={theme.palette.secondary.icon} width="20" height="20"/> </div> <span className={classes.tabLabel}>Undeploy</span> </div>}
             />
             <Tab
               data-cy="deploy-btn-modal"
               className={classes.tab}
-<<<<<<< HEAD
-              label={<div style={{ display : "flex" }}> <DoneAllIcon color={theme.palette.secondary.icon} style={{ margin : "2px" }} fontSize="small" /> <span className={classes.tabLabel}>Deploy</span> </div>}
-=======
               onClick={(event) => handleTabValChange(event,2)}
               label={<div style={{ display : "flex" }}
-              > <DoneAllIcon style={{ margin : "2px" }} fontSize="small" /> <span className={classes.tabLabel}>Deploy</span> </div>}
->>>>>>> 65798585
+              > <DoneAllIcon color={theme.palette.secondary.icon} style={{ margin : "2px" }} fontSize="small" /> <span className={classes.tabLabel}>Deploy</span> </div>}
             />
           </Tabs>
 
