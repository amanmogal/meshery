import React, { useContext, useEffect, useRef, useState } from 'react';
import { Provider, useDispatch, useSelector } from 'react-redux';
import { NoSsr } from '@mui/material';
<<<<<<< HEAD

=======
>>>>>>> c3731bfb
import {
  Divider,
  ClickAwayListener,
  Typography,
  Chip,
  Button,
  CircularProgress,
  Box,
  useTheme,
  Tooltip,
  Checkbox,
  Collapse,
  IconButton,
} from '@layer5/sistent';
import Filter from './filter';
import BellIcon from '../../assets/icons/BellIcon.js';
import { iconMedium } from '../../css/icons.styles';
import {
  NOTIFICATION_CENTER_TOGGLE_CLASS,
  SEVERITY,
  SEVERITY_STYLE,
  STATUS,
  STATUS_STYLE,
} from './constants';
import Notification from './notification';
import { store } from '../../store';
import {
  Container,
  DarkBackdrop,
  NotificationButton,
  NotificationContainer,
  SeverityChips,
  SeverityChip,
  SideList,
  StyledBadge,
  StyledNotificationDrawer,
  Title,
  TitleBellIcon,
  StyledSubtitle,
} from './notificationCenter.style';
import {
  closeNotificationCenter,
  loadEvents,
  loadNextPage,
  selectAreAllEventsChecked,
  selectCheckedEvents,
  selectEvents,
  selectSeverity,
  toggleNotificationCenter,
  updateCheckAllEvents,
} from '../../store/slices/events';
import {
  useDeleteEventsMutation,
  useGetEventsSummaryQuery,
  useLazyGetEventsQuery,
  useUpdateEventsMutation,
} from '../../rtk-query/notificationCenter';
import _ from 'lodash';
import DoneIcon from '../../assets/icons/DoneIcon';
import { hasClass } from '../../utils/Elements';
import ReadIcon from '../../assets/icons/ReadIcon';
import UnreadIcon from '../../assets/icons/UnreadIcon';
import DeleteIcon from '../../assets/icons/DeleteIcon';
import { useNotification } from '../../utils/hooks/useNotification';
import { useActorRef } from '@xstate/react';
import { operationsCenterActor } from 'machines/operationsCenter';
import { useSelectorRtk } from '@/store/hooks';
import { ErrorBoundary } from '@layer5/sistent';
import CustomErrorFallback from '../General/ErrorBoundary';
import { alpha } from '@mui/system';
import { UsesSistent } from '../SistentWrapper';

export const NotificationCenterContext = React.createContext({
  drawerAnchorEl: null,
  setDrawerAnchor: () => {},
  toggleButtonRef: null,
  operationsCenterActorRef: null,
});

export const NotificationCenterProvider = ({ children }) => {
  const [drawerAnchorEl, setDrawerAnchor] = useState(null);
  const toggleButtonRef = useRef(null);
  const { notify } = useNotification();
  const operationsCenterActorRef = useActorRef(operationsCenterActor, {
    input: {
      notify,
    },
  });
  return (
    <NotificationCenterContext.Provider
      value={{
        drawerAnchorEl,
        setDrawerAnchor,
        toggleButtonRef,
        operationsCenterActorRef,
      }}
    >
      {children}
      <NotificationCenter />
    </NotificationCenterContext.Provider>
  );
};

const getSeverityCount = (count_by_severity_level, severity) => {
  return count_by_severity_level.find((item) => item.severity === severity)?.count || 0;
};

const EmptyState = () => {
  const theme = useTheme();
  return (
    <Box
      sx={{
        display: 'flex',
        flexDirection: 'column',
        alignItems: 'center',
        justifyContent: 'center',
        gap: '1rem',
        marginY: '5rem',
      }}
    >
      <DoneIcon height="10rem" width="8rem" fill={theme.palette.icon.secondary} />
      <Typography variant="h6" sx={{ margin: 'auto', color: theme.icon2 }}>
        {' '}
        No notifications to show{' '}
      </Typography>
    </Box>
  );
};

const NavbarNotificationIcon = () => {
  const { data, error, isLoading } = useGetEventsSummaryQuery({
    status: STATUS.UNREAD,
  });

  if (error || (!data && !isLoading)) {
    console.log(
      '[NavbarNotificationIcon] Error fetching notification summary for NotificationIconCount',
      error,
    );
  }

  const count_by_severity_level = data?.count_by_severity_level || [];

  const currentTopSeverity =
    getSeverityCount(count_by_severity_level, SEVERITY.ERROR) > 0
      ? SEVERITY.ERROR
      : getSeverityCount(count_by_severity_level, SEVERITY.WARNING) > 0
        ? SEVERITY.WARNING
        : null;
  const currentSeverityStyle = currentTopSeverity ? SEVERITY_STYLE[currentTopSeverity] : null;
  const topSeverityCount = getSeverityCount(count_by_severity_level, currentTopSeverity);
  if (currentTopSeverity) {
    return (
      <StyledBadge
        id="notification-badge"
        badgeContent={topSeverityCount}
        badgeColor={currentSeverityStyle?.color}
      >
        <currentSeverityStyle.icon {...iconMedium} fill="#fff" />
      </StyledBadge>
    );
  }
  return <BellIcon className={iconMedium} fill="#fff" />;
};

const NotificationCountChip = ({ notificationStyle, count, type, handleClick, severity }) => {
  const theme = useTheme();
  const selectedSeverity = useSelector(selectSeverity);
  const darkColor = notificationStyle?.darkColor || notificationStyle?.color;
  const chipStyles = {
    fill: theme.palette.mode === 'dark' ? darkColor : notificationStyle?.color,
    height: '20px',
    width: '20px',
  };
  count = Number(count).toLocaleString('en', { useGrouping: true });
  return (
    <Tooltip title={type} placement="bottom">
      <Button
        style={{
          backgroundColor: alpha(chipStyles.fill, 0.2),
          border:
            selectedSeverity === severity
              ? `solid 2px ${chipStyles.fill}`
              : 'solid 2px transparent',
        }}
        onClick={handleClick}
      >
        <SeverityChip>
          {<notificationStyle.icon {...chipStyles} />}
          <span>{count}</span>
        </SeverityChip>
      </Button>
    </Tooltip>
  );
};

const Header = ({ handleFilter, handleClose }) => {
  const { data } = useGetEventsSummaryQuery({
    status: STATUS.UNREAD,
  });
  const { count_by_severity_level } = data || {
    count_by_severity_level: [],
    total_count: 0,
  };
  const {
    data: { total_count: read_count } = {
      total_count: 0,
    },
  } = useGetEventsSummaryQuery({
    status: STATUS.READ,
  });

  const onClickSeverity = (severity) => {
    handleFilter({
      severity: [severity],
      status: STATUS.UNREAD,
    });
  };

  const onClickStatus = (status) => {
    handleFilter({
      status: status,
    });
  };

  return (
    <UsesSistent>
      <NotificationContainer>
        <Title>
          <TitleBellIcon onClick={handleClose}>
            <BellIcon height="30" width="30" fill="#fff" />
          </TitleBellIcon>
          <Typography variant="h6"> Notifications</Typography>
        </Title>
        <SeverityChips>
          {Object.values(SEVERITY).map((severity) => (
            <NotificationCountChip
              key={severity}
              severity={severity}
              handleClick={() => onClickSeverity(severity)}
              notificationStyle={SEVERITY_STYLE[severity]}
              type={`Unread ${severity}(s)`}
              count={getSeverityCount(count_by_severity_level, severity)}
            />
          ))}
          <NotificationCountChip
            notificationStyle={STATUS_STYLE[STATUS.READ]}
            handleClick={() => onClickStatus(STATUS.READ)}
            type={STATUS.READ}
            severity={STATUS.READ}
            count={read_count}
          />
        </SeverityChips>
      </NotificationContainer>
    </UsesSistent>
  );
};

const Loading = () => {
  return (
    <Box sx={{ display: 'flex', justifyContent: 'center' }}>
      <CircularProgress />
    </Box>
  );
};

const BulkActions = () => {
  const checkedEvents = useSelector(selectCheckedEvents);
  const noEventsPresent = useSelector((state) => selectEvents(state).length === 0);
  const [deleteEvents, { isLoading: isDeleting }] = useDeleteEventsMutation();
  const [updateEvents, { isLoading: isUpdatingStatus }] = useUpdateEventsMutation();

  // stores which update is currently going on , usefull to know which action is going
  // if multiple updates can be triggered from same mutator , only single bulk action is allowed at a time
  const [curentOngoingUpdate, setCurrentOngoingUpdate] = useState(null);
  const isActionInProgress = isDeleting || isUpdatingStatus;

  const dispatch = useDispatch();
  const areAllEventsChecked = useSelector(selectAreAllEventsChecked);
  const handleCheckboxChange = (_e, v) => {
    dispatch(updateCheckAllEvents(v));
  };
  const resetSelection = () => {
    dispatch(updateCheckAllEvents(false));
  };

  const handleDelete = () => {
    deleteEvents({
      ids: checkedEvents.map((e) => e.id),
    }).then(resetSelection);
  };

  const handleChangeStatus = (status) => {
    setCurrentOngoingUpdate(status);
    updateEvents({
      ids: checkedEvents.map((e) => e.id),
      updatedFields: {
        status,
      },
    }).then(resetSelection);
  };

  const BulkActionButton = ({ isLoading, isDisabled, tooltip, Icon, onClick }) => {
    const disabled = isDisabled || isActionInProgress;
    if (isLoading) {
      return (
        <div style={iconMedium}>
          <CircularProgress size={iconMedium.height} />
        </div>
      );
    }
    return (
      <Tooltip title={tooltip} placement="top">
        <IconButton onClick={onClick} disabled={disabled}>
          <Icon
            {...iconMedium}
            style={{
              opacity: disabled ? 0.5 : 1,
            }}
            fill="currentColor"
          />
        </IconButton>
      </Tooltip>
    );
  };

  if (noEventsPresent) {
    return null;
  }

  return (
    <Box
      sx={{
        display: 'flex',
        justifyContent: 'space-between',
        alignItems: 'center',
        padding: '0.15rem',
      }}
    >
      <Box>
        <Checkbox checked={areAllEventsChecked} color="primary" onChange={handleCheckboxChange} />
      </Box>
      <Collapse in={checkedEvents.length > 0}>
        <Box sx={{ display: 'flex', gap: '1rem', alignItems: 'center' }}>
          <BulkActionButton
            tooltip="Delete selected notifications"
            Icon={DeleteIcon}
            isLoading={isDeleting}
            onClick={handleDelete}
          />
          <BulkActionButton
            tooltip="Mark selected notifications as read"
            Icon={ReadIcon}
            isLoading={isUpdatingStatus && curentOngoingUpdate == STATUS.READ}
            onClick={() => handleChangeStatus(STATUS.READ)}
          />
          <BulkActionButton
            tooltip="Mark selected notifications as unread"
            Icon={UnreadIcon}
            isLoading={isUpdatingStatus && curentOngoingUpdate == STATUS.UNREAD}
            onClick={() => handleChangeStatus(STATUS.UNREAD)}
          />
        </Box>
      </Collapse>
    </Box>
  );
};

const EventsView = ({ handleLoadNextPage, isFetching, hasMore }) => {
  const events = useSelector(selectEvents);
  // const page = useSelector((state) => state.events.current_view.page);
  const lastEventRef = useRef(null);
  const intersectionObserver = useRef(
    new IntersectionObserver(
      (entries) => {
        if (isFetching && !hasMore) {
          return;
        }
        const firstEntry = entries[0];
        if (firstEntry.isIntersecting) {
          handleLoadNextPage();
        }
      },
      { threshold: 1 },
    ),
  );

  useEffect(() => {
    const currentObserver = intersectionObserver.current;
    if (lastEventRef.current) {
      currentObserver.observe(lastEventRef.current);
    }
    return () => {
      if (lastEventRef.current) {
        currentObserver.unobserve(lastEventRef.current);
      }
    };
  }, [lastEventRef.current]);

  return (
    <>
      {events.map((event, idx) => (
        <div key={event.id + idx}>
          <Notification event_id={event.id} />
        </div>
      ))}

      {events.length === 0 && <EmptyState />}

      <div ref={lastEventRef}></div>
      {isFetching && hasMore && <Loading />}
    </>
  );
};

const CurrentFilterView = ({ handleFilter }) => {
  const currentFilters = useSelector((state) => state.events.current_view.filters);
  const onDelete = (key, value) => {
    const newFilters = {
      ...currentFilters,
      [key]:
        typeof currentFilters[key] === 'string'
          ? null
          : currentFilters[key].filter((item) => item !== value),
    };
    handleFilter(newFilters);
  };

  const Chips = ({ type, value }) => {
    if (typeof value === 'string') {
      return (
        <Chip label={value} sx={{ paddingTop: '0rem' }} onDelete={() => onDelete(type, value)} />
      );
    }

    if (_.isArray(value) && value.length > 0) {
      return (
        <div sx={{ display: 'flex', gap: '0.2rem' }}>
          {value.map((item) => (
            <Chip key={item} label={item} onDelete={() => onDelete(type, item)} />
          ))}
        </div>
      );
    }

    return null;
  };

  return (
    <div>
      {Object.entries(currentFilters).map(([key, value]) => {
        if (value && value?.length > 0) {
          return (
            <div
              key={key}
              sx={{
                display: 'flex',
                gap: '0.3rem',
                alignItems: 'center',
                marginLeft: '1rem',
                paddingTop: '.35rem',
              }}
            >
              <StyledSubtitle variant="subtitle2" sx={{ textTransform: 'capitalize' }}>
                {' '}
                {key}:
              </StyledSubtitle>
              <Chips value={value} type={key} />
            </div>
          );
        }
      })}
    </div>
  );
};

const NotificationCenterDrawer = () => {
  const dispatch = useDispatch();
  const {
    toggleButtonRef,
    drawerAnchorEl: anchorEl,
    setDrawerAnchor: setAnchorEl,
  } = useContext(NotificationCenterContext);
  const isNotificationCenterOpen = useSelector((state) => state.events.isNotificationCenterOpen);
  const [fetchEvents, { isFetching }] = useLazyGetEventsQuery();
  const hasMore = useSelector((state) => state.events.current_view.has_more);

  const [isLoadingFilters, setIsLoadingFilters] = useState(false); // whether we are loading filters and basically should show loading spinner as we are loading the whole page

  useEffect(() => {
    dispatch(
      loadEvents(fetchEvents, 0, {
        status: STATUS.UNREAD,
      }),
    );
  }, []);

  const loadMore = () => {
    dispatch(loadNextPage(fetchEvents));
  };

  const handleClose = () => {
    if (!isNotificationCenterOpen) {
      return;
    }
    dispatch(closeNotificationCenter());
    setAnchorEl(null);
  };
  // const { showFullNotificationCenter } = props;
  const open = Boolean(anchorEl) || isNotificationCenterOpen;
  const handleFilter = async (filters) => {
    setIsLoadingFilters(true);
    await dispatch(loadEvents(fetchEvents, 0, filters));
    setIsLoadingFilters(false);
  };
  const drawerRef = useRef();
  const clickwayHandler = (e) => {
    // checks if event has occured/bubbled up from clicking inside notificationcenter or on the bell icon
    if (drawerRef.current.contains(e.target) || toggleButtonRef.current.contains(e.target)) {
      return;
    }
    // check for element with toggle class
    if (hasClass(e.target, NOTIFICATION_CENTER_TOGGLE_CLASS)) {
      return;
    }
    // check for svg icon (special case) , not checking the toggle class as it is not added to svg
    if (e.target?.className?.baseVal?.includes('MuiSvgIcon')) {
      return;
    }
    handleClose();
  };

  return (
    <>
      <DarkBackdrop open={isNotificationCenterOpen} />
      <ClickAwayListener onClickAway={clickwayHandler}>
        <StyledNotificationDrawer
          anchor="right"
          variant="persistent"
          open={open}
          ref={drawerRef}
          isNotificationCenterOpen={isNotificationCenterOpen}
          BackdropComponent={<DarkBackdrop open={isNotificationCenterOpen} />}
        >
          <div>
            <div>
              <SideList>
                <Header handleFilter={handleFilter} handleClose={handleClose}></Header>
                <Divider light />
                <Container>
                  <Filter handleFilter={handleFilter}></Filter>
                  <CurrentFilterView handleFilter={handleFilter} />
                  <BulkActions />

                  {isLoadingFilters ? (
                    <Loading />
                  ) : (
                    <EventsView
                      handleLoadNextPage={loadMore}
                      isFetching={isFetching}
                      hasMore={hasMore}
                    />
                  )}
                </Container>
              </SideList>
            </div>
          </div>
        </StyledNotificationDrawer>
      </ClickAwayListener>
    </>
  );
};

const NotificationDrawerButton_ = () => {
  const { setDrawerAnchor, toggleButtonRef } = useContext(NotificationCenterContext);
  const dispatch = useDispatch();
  const handleToggle = () => {
    dispatch(toggleNotificationCenter());
  };
  return (
    <div ref={toggleButtonRef}>
      <NotificationButton
        id="notification-button"
        color="inherit"
        onClick={handleToggle}
        onMouseOver={(e) => {
          e.preventDefault();
          setDrawerAnchor(e.currentTarget);
        }}
        onMouseLeave={(e) => {
          e.preventDefault();
          setDrawerAnchor(null);
        }}
      >
        <NavbarNotificationIcon />
      </NotificationButton>
    </div>
  );
};

export const NotificationDrawerButton = () => {
  return (
    <Provider store={store}>
      <NotificationDrawerButton_ />
    </Provider>
  );
};

const NotificationCenter = (props) => {
  const isOpen = useSelectorRtk((state) => state.events.isNotificationCenterOpen);

  if (!isOpen) {
    return null;
  }

  return (
    <NoSsr>
      <UsesSistent>
        <ErrorBoundary customFallback={CustomErrorFallback}>
          <Provider store={store}>
            <NotificationCenterDrawer {...props} />
          </Provider>
        </ErrorBoundary>
      </UsesSistent>
    </NoSsr>
  );
};

export default NotificationCenter;<|MERGE_RESOLUTION|>--- conflicted
+++ resolved
@@ -1,10 +1,6 @@
 import React, { useContext, useEffect, useRef, useState } from 'react';
 import { Provider, useDispatch, useSelector } from 'react-redux';
 import { NoSsr } from '@mui/material';
-<<<<<<< HEAD
-
-=======
->>>>>>> c3731bfb
 import {
   Divider,
   ClickAwayListener,
