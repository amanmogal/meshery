--- conflicted
+++ resolved
@@ -1,10 +1,5 @@
 /**
-<<<<<<< HEAD
- * @generated SignedSource<<110060bfacc1a6fa42f7275ff68a90d7>>
-=======
- * @generated SignedSource<<8c887e54f08a367f2d406b7497dc3a3d>>
- * @flow
->>>>>>> ff6749d4
+ * @generated SignedSource<<393dc75182410b818fda16b7bb4f5a56>>
  * @lightSyntaxTransform
  * @nogrep
  */
@@ -13,87 +8,7 @@
 
 'use strict';
 
-<<<<<<< HEAD
 var node = (function(){
-=======
-/*::
-import type { ConcreteRequest, GraphQLSubscription } from 'relay-runtime';
-export type PageFilter = {|
-  page: string,
-  pageSize: string,
-  order?: ?string,
-  search?: ?string,
-  from?: ?string,
-  to?: ?string,
-  updated_after?: ?string,
-|};
-export type ConfigurationSubscription$variables = {|
-  applicationSelector: PageFilter,
-  patternSelector: PageFilter,
-  filterSelector: PageFilter,
-|};
-export type ConfigurationSubscription$data = {|
-  +configuration: {|
-    +applications: ?{|
-      +page: number,
-      +page_size: number,
-      +total_count: number,
-      +applications: ?$ReadOnlyArray<?{|
-        +id: string,
-        +name: string,
-        +application_file: string,
-        +type: {|
-          +String: string,
-          +Valid: boolean,
-        |},
-        +user_id: string,
-        +visibility: string,
-        +created_at: ?string,
-        +updated_at: ?string,
-      |}>,
-    |},
-    +patterns: ?{|
-      +page: number,
-      +page_size: number,
-      +total_count: number,
-      +patterns: ?$ReadOnlyArray<?{|
-        +id: string,
-        +name: string,
-        +user_id: string,
-        +pattern_file: string,
-        +visibility: string,
-        +catalog_data: ?any,
-        +canSupport: boolean,
-        +errmsg: ?string,
-        +created_at: ?string,
-        +updated_at: ?string,
-      |}>,
-    |},
-    +filters: ?{|
-      +page: number,
-      +page_size: number,
-      +total_count: number,
-      +filters: ?$ReadOnlyArray<?{|
-        +id: string,
-        +name: string,
-        +filter_file: string,
-        +visibility: string,
-        +catalog_data: ?any,
-        +user_id: string,
-        +created_at: ?string,
-        +updated_at: ?string,
-      |}>,
-    |},
-  |},
-|};
-export type ConfigurationSubscription = {|
-  variables: ConfigurationSubscription$variables,
-  response: ConfigurationSubscription$data,
-|};
-*/
-
-var node/*: ConcreteRequest*/ = (function(){
->>>>>>> ff6749d4
 var v0 = {
   "defaultValue": null,
   "kind": "LocalArgument",
@@ -399,10 +314,6 @@
 };
 })();
 
-<<<<<<< HEAD
-node.hash = "f29e57d5384332cb8fcb8b99d049fcab";
-=======
-(node/*: any*/).hash = "e253f7fac4ca190bc348f864eec5525b";
->>>>>>> ff6749d4
+node.hash = "e253f7fac4ca190bc348f864eec5525b";
 
 module.exports = node;