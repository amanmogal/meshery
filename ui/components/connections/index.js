import {
  NoSsr,
  TableCell,
  // Button,
  Tooltip,
  Link,
} from "@material-ui/core";
import { withStyles } from "@material-ui/core/styles";
// import EditIcon from "@material-ui/icons/Edit";
// import YoutubeSearchedForIcon from '@mui/icons-material/YoutubeSearchedFor';
import DeleteForeverIcon from '@mui/icons-material/DeleteForever';
import React, { useEffect, useRef, useState } from "react";
import Moment from "react-moment";
import { connect } from "react-redux";
import { bindActionCreators } from "redux";
import { updateProgress } from "../../lib/store";
import { /* Avatar, */ Chip, /* FormControl, */ } from "@mui/material";
import CheckCircleIcon from '@mui/icons-material/CheckCircle';
import AssignmentTurnedInIcon from '@mui/icons-material/AssignmentTurnedIn';
import ExploreIcon from '@mui/icons-material/Explore';
import RemoveCircleIcon from '@mui/icons-material/RemoveCircle';
import classNames from "classnames";
// import ReactSelectWrapper from "../ReactSelectWrapper";
import dataFetch from "../../lib/data-fetch";
import LaunchIcon from '@mui/icons-material/Launch';
import TableRow from '@mui/material/TableRow';
import { useNotification } from "../../utils/hooks/useNotification";
import { EVENT_TYPES } from "../../lib/event-types";
import CustomColumnVisibilityControl from "../../utils/custom-column";
import SearchBar from "../../utils/custom-search";
import ResponsiveDataTable from "../../utils/data-table";
import useStyles from "../../assets/styles/general/tool.styles";

const styles = (theme) => ({
  grid : { padding : theme.spacing(2) },
  tableHeader : {
    fontWeight : "bolder",
    fontSize : 18,
  },
  muiRow : {
    "& .MuiTableRow-root" : {
      cursor : "pointer",
    },
    "& .MuiTableCell-root" : {
      textTransform : "capitalize",
    },
  },
  createButton : {
    display : "flex",
    justifyContent : "flex-start",
    alignItems : "center",
    whiteSpace : "nowrap",
  },
  viewSwitchButton : {
    justifySelf : "flex-end",
    marginLeft : "auto",
    paddingLeft : "1rem",
  },
  statusCip : {
    minWidth : "120px !important",
    maxWidth : "max-content !important",
    display : "flex !important",
    justifyContent : "flex-start !important",
    textTransform : "capitalize",
    borderRadius : "3px !important",
    padding : "6px 8px",
    "& .MuiChip-label" : {
      paddingTop : "3px",
      fontWeight : "400",
    },
    "&:hover" : {
      boxShadow : "0px 1px 2px 0px rgba(0, 0, 0, 0.25)"
    }
  },
  capitalize : {
    textTransform : "capitalize",
  },
  ignored : {
    "& .MuiChip-label" : {
      color : `${theme.palette.secondary.default}`,
    },
    background : `${theme.palette.secondary.default}30 !important`,
    "& .MuiSvgIcon-root" : {
      color : `${theme.palette.secondary.default} !important`,
    }
  },
  connected : {
    "& .MuiChip-label" : {
      color : theme.palette.secondary.success,
    },
    background : `${theme.palette.secondary.success}30 !important`,
    "& .MuiSvgIcon-root" : {
      color : `${theme.palette.secondary.success} !important`,
    }
  },
  registered : {
    "& .MuiChip-label" : {
      color : theme.palette.secondary.primary,
    },
    background : `${theme.palette.secondary.primary}30 !important`,
    "& .MuiSvgIcon-root" : {
      color : `${theme.palette.secondary.primary} !important`,
    }
  },
  discovered : {
    "& .MuiChip-label" : {
      color : theme.palette.secondary.warning,
    },
    background : `${theme.palette.secondary.warning}30 !important`,
    "& .MuiSvgIcon-root" : {
      color : `${theme.palette.secondary.warning} !important`,
    }
  },
  deleted : {
    "& .MuiChip-label" : {
      color : theme.palette.secondary.error,
    },
    background : `${theme.palette.secondary.lightError}30 !important`,
    "& .MuiSvgIcon-root" : {
      color : `${theme.palette.secondary.error} !important`,
    }
  },
  expandedRows : {
    background : `${theme.palette.secondary.default}10`
  }
});

const ACTION_TYPES = {
  FETCH_CONNECTIONS : {
    name : "FETCH_CONNECTIONS",
    error_msg : "Failed to fetch connections"
  },
};

function Connections({ classes, updateProgress }) {
  const [page, setPage] = useState(0);
  const [count, setCount] = useState(0);
  const [pageSize, setPageSize] = useState(0);
  const [connections, setConnections] = useState([]);
  const [search,setSearch] = useState("");
  const { notify } = useNotification()
  const StyleClass = useStyles();

  const searchTimeout = useRef(null);

  const status = (value) => {
    switch (value) {
      case 'ignored':
        return <Chip className={classNames(classes.statusCip, classes.ignored)} avatar={<RemoveCircleIcon />} label={value} />
      case 'connected':
        return <Chip className={classNames(classes.statusCip, classes.connected)} avatar={<CheckCircleIcon />} label={value} />
      case 'REGISTERED':
        return <Chip className={classNames(classes.statusCip, classes.registered)} avatar={<AssignmentTurnedInIcon />} label={value.toLowerCase()} />
      case 'discovered':
        return <Chip className={classNames(classes.statusCip, classes.discovered)} avatar={<ExploreIcon />} label={value} />
      case 'deleted':
        return <Chip className={classNames(classes.statusCip, classes.deleted)} avatar={<DeleteForeverIcon />} label={value} />
      default:
        return "-"
    }
  }

  const columns = [
    {
      name : "name",
      label : "Element",
      options : {
        customHeadRender : function CustomHead({ index, ...column }) {
          return (
            <TableCell key={index}>
              <b>{column.label}</b>
            </TableCell>
          );
        },
        customBodyRender : (value, tableMeta) => {
          return (
            <Tooltip title={connections ? connections[tableMeta.rowIndex]?.metadata?.server_location : ''} placement="top" >
              <Link href={connections ? connections[tableMeta.rowIndex]?.metadata?.server_location : ''} target="_blank">
                {value}
                <sup>
                  <LaunchIcon sx={{ fontSize : "12px" }} />
                </sup>
              </Link>
            </Tooltip>
          );
        }
      }
    },
    {
      name : "type",
      label : "Type",
      options : {
        customHeadRender : function CustomHead({ index, ...column }) {
          return (
            <TableCell key={index}>
              <b>{column.label}</b>
            </TableCell>
          );
        },
        // customBodyRender : function CustomBody(value) {
        //   return (
        //     <FormControl sx={{ m : 1, minWidth : 200, maxWidth : 200 }} size="small">
        //       <ReactSelectWrapper
        //         onChange={handleChange}
        //         options={[{ value : "environment 1", label : "environment 1" }, { value : "environment 2", label : "environment 2" }]}
        //         value={{ value : value, label : value }}
        //       />
        //     </FormControl>
        //   );
        // },
      },
    },
    {
      name : "sub_type",
      label : "Sub Type",
      options : {
        customHeadRender : function CustomHead({ index, ...column }) {
          return (
            <TableCell key={index}>
              <b>{column.label}</b>
            </TableCell>
          );
        },
        // customBodyRender : function CustomBody(value) {
        //   return <Chip avatar={<Avatar>M</Avatar>} label={value} />;
        // },
      },
    },
    {
      name : "kind",
      label : "Kind",
      options : {
        customHeadRender : function CustomHead({ index, ...column }) {
          return (
            <TableCell key={index}>
              <b>{column.label}</b>
            </TableCell>
          );
        },
      },
    },
    {
      name : "updated_at",
      label : "Updated At",
      options : {
        customHeadRender : function CustomHead({ index, ...column }) {
          return (
            <TableCell key={index}>
              <b>{column.label}</b>
            </TableCell>
          );
        },
        customBodyRender : function CustomBody(value) {
          return (
            <Tooltip title={<Moment startOf="day" format="LLL">{value}</Moment>} placement="top" arrow interactive >
              <Moment format="LL">{value}</Moment>
            </Tooltip>
          );
        },
      },
    },
    {
      name : "discoverd_at",
      label : "Discovered At",
      options : {
        customHeadRender : function CustomHead({ index, ...column }) {
          return (
            <TableCell key={index}>
              <b>{column.label}</b>
            </TableCell>
          );
        },
        customBodyRender : function CustomBody(value) {
          return (
            <Tooltip title={<Moment startOf="day" format="LLL">{value}</Moment>} placement="top" arrow interactive >
              <Moment format="LL">{value}</Moment>
            </Tooltip>
          );
        },
      },
    },
    {
      name : "status",
      label : "Status",
      options : {
        customHeadRender : function CustomHead({ index, ...column }) {
          return (
            <TableCell key={index}>
              <b>{column.label}</b>
            </TableCell>
          );
        },
        customBodyRender : function CustomBody(value) {
          return (
            status(value)
          );
        },
      },
    }
  ];

  // const handleChange = () => {
  //   // Select change
  // }

  const options = {
    filter : false,
    viewColumns : false,
    search : false,
    responsive : "standard",
    resizableColumns : true,
    serverSide : true,
    count,
    rowsPerPage : pageSize,
    rowsPerPageOptions : [10, 20, 25],
    fixedHeader : true,
    page,
    print : false,
    download : false,
    textLabels : {
      selectedRows : {
        text : "connection(s) selected",
      },
    },
    enableNestedDataAccess : '.',
    onSearchClose : () => {
      setSearch("")
    },
    onTableChange : (action, tableState) => {
      switch (action) {
        case "changePage":
          getConnections(tableState.page.toString(), pageSize.toString());
          break;
        case "changeRowsPerPage":
          getConnections(page.toString(), tableState.rowsPerPage.toString());
          break;
        case "search":
          if (searchTimeout.current) {
            clearTimeout(searchTimeout.current);
          }
          searchTimeout.current = setTimeout(() => {
            if (search !== tableState.searchText) {
              getConnections(page, pageSize, tableState.searchText !== null ? tableState.searchText : "");
              setSearch(tableState.searchText);
            }
          }, 500);
          break;
      }
    },
    expandableRows : true,
    expandableRowsHeader : false,
    expandableRowsOnClick : true,
    isRowExpandable : () => {
      return true;
    },
    rowsExpanded : [0, 1],
    renderExpandableRow : (_, tableMeta) => {
      return (
        <TableRow>
          <TableCell>
          </TableCell>
          <TableCell colSpan={2}>
<<<<<<< HEAD
            <b>Server Build SHA:</b> {rowData[9]}
=======
            <b>Server Build SHA:</b> {connections ? connections[tableMeta.rowIndex]?.metadata?.server_build_sha : '-'}
>>>>>>> 236082b0
          </TableCell>
          <TableCell colSpan={2}>
            <b>Server Version:</b> {connections ? connections[tableMeta.rowIndex]?.metadata?.server_version : '-'}
          </TableCell>
          <TableCell colSpan={2}>
          </TableCell>
        </TableRow>
      );
    },
  };


  /**
   * fetch connections when the page loads
   */
  useEffect(() => {
    getConnections(page, pageSize,search)
  }, [page, pageSize, search]);

  const getConnections = (page, pageSize,search) => {
    if (!search) search = "";
    dataFetch(
      `/api/integrations/connections?page=${page}&pagesize=${pageSize}&search=${encodeURIComponent(search)}`,
      {
        credentials : "include",
        method : "GET",
      },
      (res) => {
        setConnections(res?.connections)
        setPage(res?.page || 0)
        setCount(res?.total_count || 0)
        setPageSize(res?.page_size || 0)
      },
      handleError(ACTION_TYPES.FETCH_CONNECTIONS)
    );
  }

  const handleError = (action) => (error) => {
    updateProgress({ showProgress : false });
    notify({ message : `${action.error_msg}: ${error}`, event_type : EVENT_TYPES.ERROR, details : error.toString() })
  };

  const [tableCols, updateCols] = useState(columns);

  const [columnVisibility, setColumnVisibility] = useState(() => {
    // Initialize column visibility based on the original columns' visibility
    const initialVisibility = {};
    columns.forEach(col => {
      initialVisibility[col.name] = col.options?.display !== false;
    });
    return initialVisibility;
  });

  return (
    <>
      <NoSsr>
        <div className={StyleClass.toolWrapper} >
          <div className={classes.createButton}>
            <div>
              {/* <Button
                aria-label="Rediscover"
                variant="contained"
                color="primary"
                size="large"
                // @ts-ignore
                onClick={() => {}}
                style={{ marginRight : "2rem" }}
              >
                <YoutubeSearchedForIcon style={iconMedium} />
                Rediscover
              </Button> */}
            </div>
          </div>
          <div
            className={classes.searchAndView}
            style={{
              display : "flex",
            }}
          >
            {/* <Button
              aria-label="Edit"
              variant="contained"
              color="primary"
              size="large"
              // @ts-ignore
              onClick={() => {}}
              style={{ marginRight : "0.5rem" }}
            >
              <EditIcon style={iconMedium} />
            </Button> */}

            {/* <Button
              aria-label="Delete"
              variant="contained"
              color="primary"
              size="large"
              // @ts-ignore
              onClick={() => {}}
              style={{ background : "#8F1F00" }}
            >
              <DeleteForeverIcon style={iconMedium} />
              Delete
            </Button> */}

            <SearchBar
              onSearch={(value) => {
                setSearch(value);
                getConnections(page, pageSize, value);
              }}
              placeholder="Search"
            />

            <CustomColumnVisibilityControl
              columns={columns}
              customToolsProps={{ columnVisibility, setColumnVisibility }}
            />

          </div>
        </div>
        <ResponsiveDataTable
          data={connections}
          columns={columns}
          // @ts-ignore
          options={options}
          className={classes.muiRow}
          tableCols={tableCols}
          updateCols={updateCols}
          columnVisibility={columnVisibility}
        />
      </NoSsr>
    </>
  );
}

const mapDispatchToProps = (dispatch) => ({ updateProgress : bindActionCreators(updateProgress, dispatch) });

const mapStateToProps = (state) => {
  return { user : state.get("user")?.toObject(), selectedK8sContexts : state.get("selectedK8sContexts") };
};

// @ts-ignore
export default withStyles(styles)(connect(mapStateToProps, mapDispatchToProps)(Connections));<|MERGE_RESOLUTION|>--- conflicted
+++ resolved
@@ -360,11 +360,7 @@
           <TableCell>
           </TableCell>
           <TableCell colSpan={2}>
-<<<<<<< HEAD
-            <b>Server Build SHA:</b> {rowData[9]}
-=======
             <b>Server Build SHA:</b> {connections ? connections[tableMeta.rowIndex]?.metadata?.server_build_sha : '-'}
->>>>>>> 236082b0
           </TableCell>
           <TableCell colSpan={2}>
             <b>Server Version:</b> {connections ? connections[tableMeta.rowIndex]?.metadata?.server_version : '-'}
