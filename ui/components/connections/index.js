import React, { useEffect, useMemo, useRef, useState } from 'react';
import {
  NoSsr,
  TableCell,
  Button,
  Tooltip,
  FormControl,
  Select,
  TableContainer,
  Table,
  Grid,
  TableRow,
  TableSortLabel,
  Chip,
  IconButton,
  Typography,
  Switch,
  Popover,
  AppBar,
  Tabs,
  Tab,
  MenuItem,
} from '@material-ui/core';
import { withStyles } from '@material-ui/core/styles';
import Moment from 'react-moment';
import { connect } from 'react-redux';
import { bindActionCreators } from 'redux';
import MoreVertIcon from '@material-ui/icons/MoreVert';
import { updateProgress } from '../../lib/store';
import dataFetch from '../../lib/data-fetch';
import { useNotification } from '../../utils/hooks/useNotification';
import { EVENT_TYPES } from '../../lib/event-types';
import CustomColumnVisibilityControl from '../../utils/custom-column';
import SearchBar from '../../utils/custom-search';
import ResponsiveDataTable from '../../utils/data-table';
import useStyles from '../../assets/styles/general/tool.styles';
import Modal from '../Modal';
import { iconMedium } from '../../css/icons.styles';
import PromptComponent from '../PromptComponent';
import { FormattedMetadata } from '../NotificationCenter/metadata';
import resetDatabase from '../graphql/queries/ResetDatabaseQuery';
import changeOperatorState from '../graphql/mutations/OperatorStatusMutation';
import fetchMesheryOperatorStatus from '../graphql/queries/OperatorStatusQuery';
import MesherySettingsEnvButtons from '../MesherySettingsEnvButtons';
import styles from './styles';
import MeshSyncTable from './MeshsyncTable';
import ConnectionIcon from '../../assets/icons/Connection';
import MeshsyncIcon from '../../assets/icons/Meshsync';
import DeleteForeverIcon from '@mui/icons-material/DeleteForever';
<<<<<<< HEAD
import { pingKubernetes } from '../ConnectionWizard/helpers/kubernetesHelpers';
import { errorHandlerGenerator, successHandlerGenerator } from '../ConnectionWizard/helpers/common';
=======
import classNames from 'classnames';
import CheckCircleIcon from '@mui/icons-material/CheckCircle';
import RemoveCircleIcon from '@mui/icons-material/RemoveCircle';
import AssignmentTurnedInIcon from '@mui/icons-material/AssignmentTurnedIn';
import ExploreIcon from '@mui/icons-material/Explore';
>>>>>>> e9d2db5c

const ACTION_TYPES = {
  FETCH_CONNECTIONS: {
    name: 'FETCH_CONNECTIONS',
    error_msg: 'Failed to fetch connections',
  },
  UPDATE_CONNECTION: {
    name: 'UPDATE_CONNECTION',
    error_msg: 'Failed to update connection',
  },
  DELETE_CONNECTION: {
    name: 'DELETE_CONNECTION',
    error_msg: 'Failed to delete connection',
  },
};

const ENABLED = 'ENABLED';
const DISABLED = 'DISABLED';
const KUBERNETES = 'kubernetes';

/**
 * Parent Component for Connection Component
 *
 * @important
 * - Keep the component's responsibilities focused on connection management. Avoid adding unrelated functionality and state.
 */

function ConnectionManagementPage(props) {
  const [createConnectionModal, setCreateConnectionModal] = useState({
    open: false,
  });
  const [createConnection, setCreateConnection] = useState({});

  const handleCreateConnectionModalOpen = () => {
    setCreateConnectionModal({ open: true });
  };

  const handleCreateConnectionModalClose = () => {
    setCreateConnectionModal({ open: false });
  };

  const handleCreateConnectionSubmit = () => {};

  useEffect(() => {
    dataFetch(
      '/api/schema/resource/helmRepo',
      {
        method: 'GET',
        credentials: 'include',
      },
      (result) => {
        setCreateConnection(result);
      },
    );
  }, []);

  return (
    <>
      <Connections
        createConnectionModal={createConnectionModal}
        onOpenCreateConnectionModal={handleCreateConnectionModalOpen}
        onCloseCreateConnectionModal={handleCreateConnectionModalClose}
        {...props}
      />
      {createConnectionModal.open && (
        <Modal
          open={true}
          schema={createConnection.rjsfSchema}
          uiSchema={createConnection.uiSchema}
          handleClose={handleCreateConnectionModalClose}
          handleSubmit={handleCreateConnectionSubmit}
          title="Connect Helm Repository"
          submitBtnText="Connect"
          // leftHeaderIcon={ }
          // submitBtnIcon={<PublishIcon  className={classes.addIcon} data-cy="import-button"/>}
        />
      )}
    </>
  );
}

function Connections({ classes, updateProgress, /*onOpenCreateConnectionModal,*/ operatorState }) {
  const modalRef = useRef(null);
  const [page, setPage] = useState(0);
  const [count, setCount] = useState(0);
  const [pageSize, setPageSize] = useState(0);
  const [connections, setConnections] = useState([]);
  const [search, setSearch] = useState('');
  const [sortOrder, setSortOrder] = useState('');
  const [showMore, setShowMore] = useState(false);
  const [rowsExpanded, setRowsExpanded] = useState([]);
  const [loading, setLoading] = useState(false);
  const [rowData, setSelectedRowData] = useState({});
  const [anchorEl, setAnchorEl] = React.useState(null);
  const [_operatorState, _setOperatorState] = useState(operatorState || []);
  const [tab, setTab] = useState(0);

  const open = Boolean(anchorEl);
  const _operatorStateRef = useRef(_operatorState);
  _operatorStateRef.current = _operatorState;
  const meshSyncResetRef = useRef(null);
  const { notify } = useNotification();
  const StyleClass = useStyles();

  const statuses = ['ignored', 'connected', 'REGISTERED', 'discovered', 'deleted'];
<<<<<<< HEAD
=======

  const status = (value) => {
    switch (value) {
      case 'ignored':
        return (
          <MenuItem value={value}>
            <Chip
              className={classNames(classes.statusChip, classes.ignored)}
              avatar={<RemoveCircleIcon />}
              label={value}
            />
          </MenuItem>
        );
      case 'connected':
        return (
          <MenuItem value={value}>
            <Chip
              className={classNames(classes.statusChip, classes.connected)}
              value={value}
              avatar={<CheckCircleIcon />}
              label={value}
            />
          </MenuItem>
        );
      case 'REGISTERED':
        return (
          <MenuItem value={value}>
            <Chip
              className={classNames(classes.statusChip, classes.registered)}
              value={value}
              avatar={<AssignmentTurnedInIcon />}
              label={value.toLowerCase()}
            />
          </MenuItem>
        );
      case 'discovered':
        return (
          <MenuItem value={value}>
            <Chip
              className={classNames(classes.statusChip, classes.discovered)}
              value={value}
              avatar={<ExploreIcon />}
              label={value}
            />
          </MenuItem>
        );
      case 'deleted':
        return (
          <MenuItem value={value}>
            <Chip
              className={classNames(classes.statusChip, classes.deleted)}
              value={value}
              avatar={<DeleteForeverIcon />}
              label={value}
            />
          </MenuItem>
        );
      default:
        return (
          <MenuItem value={value}>
            <Chip
              className={classNames(classes.statusChip, classes.discovered)}
              value={value}
              avatar={<ExploreIcon />}
              label={value}
            />
          </MenuItem>
        );
    }
  };
>>>>>>> e9d2db5c

  const columns = [
    {
      name: 'id',
      label: 'ID',
      options: {
        display: false,
      },
    },
    {
      name: 'metadata.server_location',
      label: 'Server Location',
      options: {
        display: false,
      },
    },
    {
      name: 'metadata.server',
      label: 'Server Location',
      options: {
        display: false,
      },
    },
    {
      name: 'name',
      label: 'Name',
      options: {
        sort: true,
        sortThirdClickReset: true,
        customHeadRender: function CustomHead({ index, ...column }, sortColumn, columnMeta) {
          return (
            <SortableTableCell
              index={index}
              columnData={column}
              columnMeta={columnMeta}
              onSort={() => sortColumn(index)}
            />
          );
        },
        customBodyRender: (value, tableMeta) => {
          return (
            <Tooltip title={value} placement="top">
              <Chip
                variant="outlined"
                label={value}
                style={{ maxWidth: '120px' }}
                onDelete={() => handleDeleteConnection(tableMeta.rowData[0])}
                //perform onclick on a condition
                onClick={() => {
                  if (tableMeta.rowData[4] === KUBERNETES) {
                    handleKubernetesClick(tableMeta.rowData[3], tableMeta.rowData[0]);
                  }
                }}
              />
            </Tooltip>
          );
        },
      },
    },
    {
      name: 'kind',
      label: 'Kind',
      options: {
        sort: true,
        sortThirdClickReset: true,
        customHeadRender: function CustomHead({ index, ...column }, sortColumn, columnMeta) {
          return (
            <SortableTableCell
              index={index}
              columnData={column}
              columnMeta={columnMeta}
              onSort={() => sortColumn(index)}
            />
          );
        },
      },
    },
    {
      name: 'type',
      label: 'Category',
      options: {
        sort: true,
        sortThirdClickReset: true,
        customHeadRender: function CustomHead({ index, ...column }, sortColumn, columnMeta) {
          return (
            <SortableTableCell
              index={index}
              columnData={column}
              columnMeta={columnMeta}
              onSort={() => sortColumn(index)}
            />
          );
        },
      },
    },
    {
      name: 'sub_type',
      label: 'Sub Category',
      options: {
        sort: true,
        sortThirdClickReset: true,
        customHeadRender: function CustomHead({ index, ...column }, sortColumn, columnMeta) {
          return (
            <SortableTableCell
              index={index}
              columnData={column}
              columnMeta={columnMeta}
              onSort={() => sortColumn(index)}
            />
          );
        },
      },
    },
    {
      name: 'updated_at',
      label: 'Updated At',
      options: {
        sort: true,
        sortThirdClickReset: true,
        customHeadRender: function CustomHead({ index, ...column }, sortColumn, columnMeta) {
          return (
            <SortableTableCell
              index={index}
              columnData={column}
              columnMeta={columnMeta}
              onSort={() => sortColumn(index)}
            />
          );
        },
        customBodyRender: function CustomBody(value) {
          return (
            <Tooltip
              title={
                <Moment startOf="day" format="LLL">
                  {value}
                </Moment>
              }
              placement="top"
              arrow
              interactive
            >
              <Moment format="LL">{value}</Moment>
            </Tooltip>
          );
        },
      },
    },
    {
      name: 'created_at',
      label: 'Discovered At',
      options: {
        sort: true,
        sortThirdClickReset: true,
        customHeadRender: function CustomHead({ index, ...column }, sortColumn, columnMeta) {
          return (
            <SortableTableCell
              index={index}
              columnData={column}
              columnMeta={columnMeta}
              onSort={() => sortColumn(index)}
            />
          );
        },
        customBodyRender: function CustomBody(value) {
          return (
            <Tooltip
              title={
                <Moment startOf="day" format="LLL">
                  {value}
                </Moment>
              }
              placement="top"
              arrow
              interactive
            >
              <Moment format="LL">{value}</Moment>
            </Tooltip>
          );
        },
      },
    },
    {
      name: 'status',
      label: 'Status',
      options: {
        sort: true,
        sortThirdClickReset: true,
        customHeadRender: function CustomHead({ index, ...column }, sortColumn, columnMeta) {
          return (
            <SortableTableCell
              index={index}
              columnData={column}
              columnMeta={columnMeta}
              onSort={() => sortColumn(index)}
            />
          );
        },
        customBodyRender: function CustomBody(value, tableMeta) {
          const disabled = value === 'deleted' ? true : false;
          return (
            <>
              <FormControl className={classes.chipFormControl}>
                <Select
                  labelId="demo-simple-select-label"
                  id="demo-simple-select"
                  disabled={disabled}
                  value={value}
                  onClick={(e) => e.stopPropagation()}
                  onChange={(e) => handleStatusChange(e, tableMeta.rowData[0])}
                  className={classes.statusSelect}
                  disableUnderline
                  MenuProps={{
                    anchorOrigin: {
                      vertical: 'bottom',
                      horizontal: 'left',
                    },
                    transformOrigin: {
                      vertical: 'top',
                      horizontal: 'left',
                    },
                    getContentAnchorEl: null,
                  }}
                >
<<<<<<< HEAD
                  {statuses.map((s) => (
                    <MenuItem value={s} key={s}>
                      {s}
                    </MenuItem>
                  ))}
=======
                  {statuses.map((s) => status(s))}
>>>>>>> e9d2db5c
                </Select>
              </FormControl>
            </>
          );
        },
      },
    },
    {
      name: 'Actions',
      options: {
        filter: false,
        sort: false,
        searchable: false,
        customHeadRender: function CustomHead({ ...column }) {
          return (
            <TableCell>
              <b>{column.label}</b>
            </TableCell>
          );
        },
        customBodyRender: function CustomBody(_, tableMeta) {
          return (
            <div className={classes.centerContent}>
              {tableMeta.rowData[4] === KUBERNETES ? (
                <IconButton
                  aria-label="more"
                  id="long-button"
                  aria-haspopup="true"
                  onClick={(e) => handleActionMenuOpen(e, tableMeta)}
                >
                  <MoreVertIcon style={iconMedium} />
                </IconButton>
              ) : (
                '-'
              )}
            </div>
          );
        },
      },
    },
  ];

  const options = useMemo(
    () => ({
      filter: false,
      viewColumns: false,
      search: false,
      responsive: 'standard',
      resizableColumns: true,
      serverSide: true,
      count,
      rowsPerPage: pageSize,
      rowsPerPageOptions: [10, 20, 30],
      fixedHeader: true,
      page,
      print: false,
      download: false,
      textLabels: {
        selectedRows: {
          text: 'connection(s) selected',
        },
      },
      customToolbarSelect: (selected) => (
        <Button
          variant="contained"
          color="primary"
          size="large"
          // @ts-ignore
          onClick={() => handleDeleteConnections(selected)}
          style={{ background: '#8F1F00', marginRight: '10px' }}
        >
          <DeleteForeverIcon style={iconMedium} />
          Delete
        </Button>
      ),
      enableNestedDataAccess: '.',
      onTableChange: (action, tableState) => {
        const sortInfo = tableState.announceText ? tableState.announceText.split(' : ') : [];
        let order = '';
        if (tableState.activeColumn) {
          order = `${columns[tableState.activeColumn].name} desc`;
        }
        switch (action) {
          case 'changePage':
            setPage(tableState.page.toString());
            break;
          case 'changeRowsPerPage':
            setPageSize(tableState.rowsPerPage.toString());
            break;
          case 'sort':
            if (sortInfo.length == 2) {
              if (sortInfo[1] === 'ascending') {
                order = `${columns[tableState.activeColumn].name} asc`;
              } else {
                order = `${columns[tableState.activeColumn].name} desc`;
              }
            }
            if (order !== sortOrder) {
              setSortOrder(order);
            }
            break;
        }
      },
      expandableRows: true,
      expandableRowsHeader: false,
      expandableRowsOnClick: true,
      rowsExpanded: rowsExpanded,
      isRowExpandable: () => {
        return true;
      },
      onRowExpansionChange: (_, allRowsExpanded) => {
        setRowsExpanded(allRowsExpanded.slice(-1).map((item) => item.index));
        setShowMore(false);
      },
      renderExpandableRow: (rowData, tableMeta) => {
        const colSpan = rowData.length;
        const connection = connections && connections[tableMeta.rowIndex];

        return (
          <TableCell colSpan={colSpan} className={classes.innerTableWrapper}>
            <TableContainer className={classes.innerTableContainer}>
              <Table>
                <TableRow className={classes.noGutter}>
                  <TableCell style={{ padding: '20px 0' }}>
                    <Grid container spacing={1} style={{ textTransform: 'lowercase' }}>
                      <Grid item xs={12} md={12} className={classes.contentContainer}>
                        <Grid container spacing={1}>
                          <Grid
                            item
                            xs={12}
                            md={12}
                            style={{
                              display: 'flex',
                              flexWrap: 'wrap',
                              padding: '0 20px',
                              gap: 30,
                            }}
                            className={classes.contentContainer}
                          >
                            <FormattedMetadata event={connection} />
                          </Grid>
                        </Grid>
                      </Grid>
                    </Grid>
                  </TableCell>
                </TableRow>
              </Table>
            </TableContainer>
          </TableCell>
        );
      },
    }),
    [rowsExpanded, showMore, page, pageSize],
  );

  /**
   * fetch connections when the page loads
   */
  useEffect(() => {
    if (!loading) {
      getConnections(page, pageSize, search, sortOrder);
    }
  }, [page, pageSize, search, sortOrder]);

  const getConnections = (page, pageSize, search, sortOrder) => {
    setLoading(true);
    if (!search) search = '';
    if (!sortOrder) sortOrder = '';
    dataFetch(
      `/api/integrations/connections?page=${page}&pagesize=${pageSize}&search=${encodeURIComponent(
        search,
      )}&order=${encodeURIComponent(sortOrder)}`,
      {
        credentials: 'include',
        method: 'GET',
      },
      (res) => {
        setConnections(res?.connections || []);
        setPage(res?.page || 0);
        setCount(res?.total_count || 0);
        setPageSize(res?.page_size || 0);
        setLoading(false);
      },
      handleError(ACTION_TYPES.FETCH_CONNECTIONS),
    );
  };

  const handleError = (action) => (error) => {
    updateProgress({ showProgress: false });
    notify({
      message: `${action.error_msg}: ${error}`,
      event_type: EVENT_TYPES.ERROR,
      details: error.toString(),
    });
  };

  const handleStatusChange = (e, connectionId) => {
    e.stopPropagation();
    const requestBody = JSON.stringify({
      status: e.target.value,
    });
    dataFetch(
      `/api/integrations/connections/${connectionId}`,
      {
        method: 'PUT',
        credentials: 'include',
        headers: { 'Content-Type': 'application/json' },
        body: requestBody,
      },
      () => {
        getConnections(page, pageSize, search, sortOrder);
      },
      handleError(ACTION_TYPES.UPDATE_CONNECTION),
    );
  };

  const handleDeleteConnections = async (selected) => {
    if (selected) {
      let response = await modalRef.current.show({
        title: `Delete Connections`,
        subtitle: `Are you sure that you want to delete connections"?`,
        options: ['Delete', 'No'],
      });
      if (response === 'Delete') {
        selected.data.map(({ index }) => {
          deleteConnection(connections[index].id);
        });
      }
    }
  };

  const handleKubernetesClick = (name, connectionID) => {
    updateProgress({ showProgress: true });
    pingKubernetes(
      successHandlerGenerator(notify, `Kubernetes pinged: ${name}`, () =>
        updateProgress({ showProgress: false }),
      ),
      errorHandlerGenerator(notify, `Not able to  ping kubernetes: ${name}`, () =>
        updateProgress({ showProgress: false }),
      ),
      connectionID,
    );
  };

  const handleDeleteConnection = async (id) => {
    if (id) {
      let response = await modalRef.current.show({
        title: `Delete Connection`,
        subtitle: `Are you sure that you want to delete connection"?`,
        options: ['Delete', 'No'],
      });
      if (response === 'Delete') {
        deleteConnection(id);
      }
    }
  };

  const deleteConnection = (connectionId) => {
    dataFetch(
      `/api/integrations/connections/${connectionId}`,
      {
        method: 'DELETE',
        credentials: 'include',
        headers: { 'Content-Type': 'application/json' },
      },
      () => {
        getConnections(page, pageSize, search, sortOrder);
      },
      handleError(ACTION_TYPES.DELETE_CONNECTION),
    );
  };

  const handleActionMenuOpen = (event, tableMeta) => {
    event.stopPropagation();
    setAnchorEl(event.currentTarget);
    setSelectedRowData(tableMeta);
  };

  const handleActionMenuClose = () => {
    setAnchorEl(null);
  };

  const handleFlushMeshSync = (index) => {
    return async () => {
      handleActionMenuClose();
      let response = await meshSyncResetRef.current.show({
        title: `Flush MeshSync data for ${connections[index].metadata?.name} ?`,
        subtitle: `Are you sure to Flush MeshSync data for “${connections[index].metadata?.name}”? Fresh MeshSync data will be repopulated for this context, if MeshSync is actively running on this cluster.`,
        options: ['PROCEED', 'CANCEL'],
      });
      if (response === 'PROCEED') {
        updateProgress({ showProgress: true });
        resetDatabase({
          selector: {
            clearDB: 'true',
            ReSync: 'true',
            hardReset: 'false',
          },
          k8scontextID: connections[index].metadata?.id,
        }).subscribe({
          next: (res) => {
            updateProgress({ showProgress: false });
            if (res.resetStatus === 'PROCESSING') {
              notify({ message: `Database reset successful.`, event_type: EVENT_TYPES.SUCCESS });
            }
          },
          error: handleError('Database is not reachable, try restarting server.'),
        });
      }
    };
  };

  function getOperatorStatus(index) {
    const ctxId = connections[index]?.metadata?.id;
    const operator = _operatorState?.find((op) => op.contextID === ctxId);
    if (!operator) {
      return {};
    }
    const operatorStatus = operator.operatorStatus;
    return {
      operatorState: operatorStatus.status === ENABLED,
      operatorVersion: operatorStatus.version,
    };
  }

  const handleOperatorSwitch = (index, checked) => {
    const contextId = connections[index].metadata?.id;
    const variables = {
      status: `${checked ? ENABLED : DISABLED}`,
      contextID: contextId,
    };

    updateProgress({ showProgress: true });

    changeOperatorState((response, errors) => {
      updateProgress({ showProgress: false });

      if (errors !== undefined) {
        handleError(`Unable to ${!checked ? 'Uni' : 'I'}nstall operator`);
      }
      notify({
        message: `Operator ${response.operatorStatus.toLowerCase()}`,
        event_type: EVENT_TYPES.SUCCESS,
      });

      const tempSubscription = fetchMesheryOperatorStatus({ k8scontextID: contextId }).subscribe({
        next: (res) => {
          _setOperatorState(updateCtxInfo(contextId, res));
          tempSubscription.unsubscribe();
        },
        error: (err) => console.log('error at operator scan: ' + err),
      });
    }, variables);
  };

  const updateCtxInfo = (ctxId, newInfo) => {
    if (newInfo.operator.error) {
      handleError('There is problem With operator')(newInfo.operator.error.description);
      return;
    }

    const state = _operatorStateRef.current;
    const op = state?.find((ctx) => ctx.contextID === ctxId);
    if (!op) {
      return [...state, { contextID: ctxId, operatorStatus: newInfo.operator }];
    }

    let ctx = { ...op };
    const removeCtx = state?.filter((ctx) => ctx.contextID !== ctxId);
    ctx.operatorStatus = newInfo.operator;
    return removeCtx ? [...removeCtx, ctx] : [ctx];
  };

  const [tableCols, updateCols] = useState(columns);

  const [columnVisibility, setColumnVisibility] = useState(() => {
    // Initialize column visibility based on the original columns' visibility
    const initialVisibility = {};
    columns.forEach((col) => {
      initialVisibility[col.name] = col.options?.display !== false;
    });
    return initialVisibility;
  });

  return (
    <>
      <NoSsr>
        <AppBar position="static" color="default" className={classes.appBar}>
          <Tabs
            value={tab}
            className={classes.tabs}
            onChange={(e, newTab) => {
              e.stopPropagation();
              setTab(newTab);
            }}
            indicatorColor="primary"
            textColor="primary"
            variant="fullWidth"
            sx={{
              height: '10%',
            }}
          >
            <Tab
              className={classes.tab}
              label={
                <div className={classes.iconText}>
                  <span style={{ marginRight: '0.3rem' }}>Connections</span>
                  <ConnectionIcon width="20" height="20" />
                  {/* <img src="/static/img/connection-light.svg" className={classes.icon} /> */}
                </div>
              }
            />
            <Tab
              className={classes.tab}
              label={
                <div className={classes.iconText}>
                  <span style={{ marginRight: '0.3rem' }}>Meshsync</span>
                  <MeshsyncIcon width="20" height="20" />
                </div>
              }
            />
          </Tabs>
        </AppBar>
        {tab === 0 && (
          <div
            className={StyleClass.toolWrapper}
            style={{ marginBottom: '5px', marginTop: '-30px' }}
          >
            <div className={classes.createButton}>
              {/* <div>
              <Button
                aria-label="Rediscover"
                variant="contained"
                color="primary"
                size="large"
                // @ts-ignore
                onClick={onOpenCreateConnectionModal}
                style={{ marginRight: '1rem', borderRadius: '5px' }}
              >
                Connect Helm Repository
              </Button>
            </div> */}
              <MesherySettingsEnvButtons />
            </div>
            <div
              className={classes.searchAndView}
              style={{
                display: 'flex',
                borderRadius: '0.5rem 0.5rem 0 0',
              }}
            >
              <SearchBar
                onSearch={(value) => {
                  setSearch(value);
                }}
                placeholder="Search connections..."
              />

              <CustomColumnVisibilityControl
                columns={columns}
                customToolsProps={{ columnVisibility, setColumnVisibility }}
              />
            </div>
          </div>
        )}
        {tab === 0 && (
          <ResponsiveDataTable
            data={connections}
            columns={columns}
            options={options}
            className={classes.muiRow}
            tableCols={tableCols}
            updateCols={updateCols}
            columnVisibility={columnVisibility}
          />
        )}
        {tab === 1 && (
          <MeshSyncTable classes={classes} updateProgress={updateProgress} search={search} />
        )}
        <PromptComponent ref={modalRef} />
        <Popover
          open={open}
          anchorEl={anchorEl}
          onClose={handleActionMenuClose}
          anchorOrigin={{
            vertical: 'bottom',
            horizontal: 'left',
          }}
        >
          <Grid style={{ margin: '10px' }}>
            <Button
              type="submit"
              variant="contained"
              color="primary"
              size="large"
              onClick={handleFlushMeshSync(rowData.rowIndex)}
              className={classes.FlushBtn}
              data-cy="btnResetDatabase"
            >
              <Typography> Flush MeshSync </Typography>
            </Button>
            <Typography>
              <Switch
                defaultChecked={getOperatorStatus(rowData.rowIndex)?.operatorState}
                onClick={(e) => handleOperatorSwitch(rowData.rowIndex, e.target.checked)}
                name="OperatorSwitch"
                color="primary"
                className={classes.OperatorSwitch}
              />
              Operator
            </Typography>
          </Grid>
        </Popover>
        <PromptComponent ref={meshSyncResetRef} />
      </NoSsr>
    </>
  );
}

const SortableTableCell = ({ index, columnData, columnMeta, onSort }) => {
  return (
    <TableCell key={index} onClick={onSort}>
      <TableSortLabel
        active={columnMeta.name === columnData.name}
        direction={columnMeta.direction || 'asc'}
      >
        <b>{columnData.label}</b>
      </TableSortLabel>
    </TableCell>
  );
};

const mapDispatchToProps = (dispatch) => ({
  updateProgress: bindActionCreators(updateProgress, dispatch),
});

const mapStateToProps = (state) => {
  const k8sconfig = state.get('k8sConfig');
  const selectedK8sContexts = state.get('selectedK8sContexts');
  const operatorState = state.get('operatorState');
  return { k8sconfig, selectedK8sContexts, operatorState };
};

// @ts-ignore
export default withStyles(styles)(
  connect(mapStateToProps, mapDispatchToProps)(ConnectionManagementPage),
);<|MERGE_RESOLUTION|>--- conflicted
+++ resolved
@@ -47,16 +47,13 @@
 import ConnectionIcon from '../../assets/icons/Connection';
 import MeshsyncIcon from '../../assets/icons/Meshsync';
 import DeleteForeverIcon from '@mui/icons-material/DeleteForever';
-<<<<<<< HEAD
 import { pingKubernetes } from '../ConnectionWizard/helpers/kubernetesHelpers';
 import { errorHandlerGenerator, successHandlerGenerator } from '../ConnectionWizard/helpers/common';
-=======
 import classNames from 'classnames';
 import CheckCircleIcon from '@mui/icons-material/CheckCircle';
 import RemoveCircleIcon from '@mui/icons-material/RemoveCircle';
 import AssignmentTurnedInIcon from '@mui/icons-material/AssignmentTurnedIn';
 import ExploreIcon from '@mui/icons-material/Explore';
->>>>>>> e9d2db5c
 
 const ACTION_TYPES = {
   FETCH_CONNECTIONS: {
@@ -162,8 +159,6 @@
   const StyleClass = useStyles();
 
   const statuses = ['ignored', 'connected', 'REGISTERED', 'discovered', 'deleted'];
-<<<<<<< HEAD
-=======
 
   const status = (value) => {
     switch (value) {
@@ -234,7 +229,6 @@
         );
     }
   };
->>>>>>> e9d2db5c
 
   const columns = [
     {
@@ -458,15 +452,7 @@
                     getContentAnchorEl: null,
                   }}
                 >
-<<<<<<< HEAD
-                  {statuses.map((s) => (
-                    <MenuItem value={s} key={s}>
-                      {s}
-                    </MenuItem>
-                  ))}
-=======
                   {statuses.map((s) => status(s))}
->>>>>>> e9d2db5c
                 </Select>
               </FormControl>
             </>
