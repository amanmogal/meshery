import React from "react";
import { withTheme } from "@rjsf/core";
import { Theme as MaterialUITheme } from "@rjsf/material-ui";
import { Button } from "@material-ui/core";
import { MuiThemeProvider, createTheme } from '@material-ui/core/styles';
import JS4 from "../../../assets/jsonschema/schema-04.json";

const Form = withTheme(MaterialUITheme);

const muiTheme = createTheme({
  palette: {
    primary: {
      main: '#00b39f',
    },
  },
  props: {
    MuiTextField: {
      variant: 'outlined',
      margin: 'dense',
    },
  },
});

function deleteTitleFromJSONSchema(jsonSchema) {
  return { ...jsonSchema, title : "" };
}

function RJSFButton({ handler, text }) {
  return (
    <Button variant="contained" color="primary" style={{ marginRight : "0.5rem" }} onClick={handler}>
      {text}
    </Button>
  );
}

<<<<<<< HEAD
function RJSF({
  jsonSchema, onChange, hideSubmit, hideTitle, onSubmit, onDelete
}) {
=======
const uiSchema = {
  replicas: {
    "ui:widget" : "range"
  }
};

function RJSF({ jsonSchema, onChange, hideSubmit, hideTitle, onSubmit, onDelete, renderAsTooltip }) {
>>>>>>> d96ec44b
  const [data, setData] = React.useState();

  React.useEffect(() => {
    onChange?.(data);
  }, [data]);

  return (
<<<<<<< HEAD
    <Form
      schema={hideTitle
        ? deleteTitleFromJSONSchema(jsonSchema)
        : jsonSchema}
      idPrefix={jsonSchema?.title}
      onChange={(e) => setData(e.formData)}
      formData={data}
      liveValidate
      additionalMetaSchemas={[JS4]}
      // noHtml5Validate
    >
      {hideSubmit
        ? true
        : <RJSFButton handler={onSubmit} text="Submit" />}
      {hideSubmit
        ? true
        : <RJSFButton handler={onDelete} text="Delete" />}
    </Form>
=======
    <>
      {!renderAsTooltip ? (
        <Form
          schema={hideTitle ? deleteTitleFromJSONSchema(jsonSchema) : jsonSchema}
          idPrefix={jsonSchema?.title}
          onChange={(e) => setData(e.formData)}
          formData={data}
          liveValidate
          additionalMetaSchemas={[JS4]}
          // noHtml5Validate
        >
          {hideSubmit ? true : <RJSFButton handler={onSubmit} text="Submit" />}
          {hideSubmit ? true : <RJSFButton handler={onDelete} text="Delete" />}
        </Form>) : (
        <MuiThemeProvider theme={muiTheme}>
          <Form
            schema={hideTitle ? deleteTitleFromJSONSchema(jsonSchema) : jsonSchema}
            idPrefix={jsonSchema?.title}
            onChange={(e) => setData(e.formData)}
            formData={data}
            liveValidate
            showErrorList={false}
            additionalMetaSchemas={[JS4]}
            uiSchema={uiSchema}
            // noHtml5Validate
          >
            <button style={{opacity: '0'}} />
          </Form>
        </MuiThemeProvider>
      )}
    </>
>>>>>>> d96ec44b
  );
}

export default RJSF;<|MERGE_RESOLUTION|>--- conflicted
+++ resolved
@@ -33,11 +33,7 @@
   );
 }
 
-<<<<<<< HEAD
-function RJSF({
-  jsonSchema, onChange, hideSubmit, hideTitle, onSubmit, onDelete
-}) {
-=======
+
 const uiSchema = {
   replicas: {
     "ui:widget" : "range"
@@ -45,7 +41,7 @@
 };
 
 function RJSF({ jsonSchema, onChange, hideSubmit, hideTitle, onSubmit, onDelete, renderAsTooltip }) {
->>>>>>> d96ec44b
+
   const [data, setData] = React.useState();
 
   React.useEffect(() => {
@@ -53,26 +49,6 @@
   }, [data]);
 
   return (
-<<<<<<< HEAD
-    <Form
-      schema={hideTitle
-        ? deleteTitleFromJSONSchema(jsonSchema)
-        : jsonSchema}
-      idPrefix={jsonSchema?.title}
-      onChange={(e) => setData(e.formData)}
-      formData={data}
-      liveValidate
-      additionalMetaSchemas={[JS4]}
-      // noHtml5Validate
-    >
-      {hideSubmit
-        ? true
-        : <RJSFButton handler={onSubmit} text="Submit" />}
-      {hideSubmit
-        ? true
-        : <RJSFButton handler={onDelete} text="Delete" />}
-    </Form>
-=======
     <>
       {!renderAsTooltip ? (
         <Form
@@ -104,7 +80,6 @@
         </MuiThemeProvider>
       )}
     </>
->>>>>>> d96ec44b
   );
 }
 
