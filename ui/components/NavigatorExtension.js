import React from "react";
import { connect } from "react-redux";
import { createUseRemoteComponent, getDependencies, createRequires } from "@paciolan/remote-component";
import { bindActionCreators } from "redux";
import { updateLoadTestData, setK8sContexts } from "../lib/store";
import GrafanaCustomCharts from "./GrafanaCustomCharts";
import MesheryPerformanceComponent from "./MesheryPerformance";
import dataFetch from "../lib/data-fetch";
import PatternServiceForm from "./MesheryMeshInterface/PatternServiceForm";
import PatternServiceFormCore from "./MesheryMeshInterface/PatternServiceFormCore";
import environment, { subscriptionClient } from "../lib/relayEnvironment";
import subscribeMeshSyncStatusEvents from "../components/graphql/subscriptions/MeshSyncStatusSubscription"
import LoadingScreen from "./LoadingComponents/LoadingComponent";
import usePreventUserFromLeavingPage from "../utils/hooks/usePreventUserFromLeavingPage";
import { getK8sClusterIdsFromCtxId } from "../utils/multi-ctx";
import ConfirmationModal from "./ConfirmationModal"
import { getComponentsinFile, generateValidatePayload } from "../utils/utils";
import UploadImport from "./UploadImport";
import ConfigurationSubscription from "../components/graphql/subscriptions/ConfigurationSubscription";
<<<<<<< HEAD
import PromptComponent from "./PromptComponent";
=======
import Validation from "./Validation";
>>>>>>> 20be613f

const requires = createRequires(getDependencies);
const useRemoteComponent = createUseRemoteComponent({ requires });

function Extension({ grafana, prometheus, updateLoadTestData, url, isDrawerCollapsed, selectedK8sContexts, k8sconfig }) {
  const [loading, err, RemoteComponent] = useRemoteComponent(url);

  if (loading) {
    return <LoadingScreen animatedIcon="AnimatedMeshery" message="Loading Meshery Extension" />;
  }

  if (err != null) {
    return <div>Unknown Error: {err.toString()}</div>;
  }

  const getSelectedK8sClusters = () => {
    return getK8sClusterIdsFromCtxId(selectedK8sContexts, k8sconfig);
  }

  return (
    <RemoteComponent
      injectProps={{
        GrafanaCustomCharts,
        updateLoadTestData,
        PatternServiceForm,
        PatternServiceFormCore,
        grafana,
        prometheus,
        MesheryPerformanceComponent,
        dataFetch,
        environment,
        subscriptionClient,
        isDrawerCollapsed,
        LoadingScreen,
        preventLeavingHook : usePreventUserFromLeavingPage,
        getSelectedK8sClusters,
        selectedK8sContexts,
        setK8sContexts,
        k8sconfig,
        resolver : {
          query : {},
          mutation : {},
          subscription : {
            subscribeMeshSyncStatusEvents,
            ConfigurationSubscription
          },
        },
        ConfirmationModal,
        getComponentsinFile,
        UploadImport,
<<<<<<< HEAD
        PromptComponent
=======
        generateValidatePayload,
        Validation
>>>>>>> 20be613f
      }}
    />
  );
}

const mapStateToProps = (st) => {
  const grafana = st.get("grafana").toJS();
  const prometheus = st.get("prometheus").toJS();
  const isDrawerCollapsed = st.get("isDrawerCollapsed");
  const selectedK8sContexts = st.get('selectedK8sContexts');
  const k8sconfig = st.get("k8sConfig");

  return { grafana, prometheus, isDrawerCollapsed, selectedK8sContexts, k8sconfig };
};

const mapDispatchToProps = (dispatch) => ({ updateLoadTestData : bindActionCreators(updateLoadTestData, dispatch),
  setK8sContexts : bindActionCreators(setK8sContexts, dispatch) }
);

export default connect(mapStateToProps, mapDispatchToProps)(Extension);<|MERGE_RESOLUTION|>--- conflicted
+++ resolved
@@ -17,11 +17,8 @@
 import { getComponentsinFile, generateValidatePayload } from "../utils/utils";
 import UploadImport from "./UploadImport";
 import ConfigurationSubscription from "../components/graphql/subscriptions/ConfigurationSubscription";
-<<<<<<< HEAD
 import PromptComponent from "./PromptComponent";
-=======
 import Validation from "./Validation";
->>>>>>> 20be613f
 
 const requires = createRequires(getDependencies);
 const useRemoteComponent = createUseRemoteComponent({ requires });
@@ -72,12 +69,9 @@
         ConfirmationModal,
         getComponentsinFile,
         UploadImport,
-<<<<<<< HEAD
         PromptComponent
-=======
         generateValidatePayload,
         Validation
->>>>>>> 20be613f
       }}
     />
   );
