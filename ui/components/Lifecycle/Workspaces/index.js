--- conflicted
+++ resolved
@@ -1,10 +1,5 @@
-<<<<<<< HEAD
 import { NoSsr } from '@mui/material';
-import { Provider, connect } from 'react-redux';
-=======
-import { Box, Button, Grid, NoSsr, Typography, withStyles } from '@material-ui/core';
 import { connect } from 'react-redux';
->>>>>>> 01e09b4c
 import { withRouter } from 'next/router';
 import { Pagination, PaginationItem } from '@material-ui/lab';
 import ChevronLeftIcon from '@mui/icons-material/ChevronLeft';
@@ -22,15 +17,12 @@
   PrimaryActionButtons,
   createAndEditWorkspaceSchema,
   createAndEditWorkspaceUiSchema,
-<<<<<<< HEAD
   Button,
   Grid,
   Typography,
   DeleteIcon,
   SearchBar,
-=======
   ErrorBoundary,
->>>>>>> 01e09b4c
 } from '@layer5/sistent';
 import AddIconCircleBorder from '../../../assets/icons/AddIconCircleBorder';
 import { useEffect, useRef, useState } from 'react';
@@ -874,14 +866,6 @@
   };
 };
 
-<<<<<<< HEAD
-export default connect(mapStateToProps)(
-  withRouter((props) => (
-    <Provider store={store}>
-      <Workspaces {...props} />
-    </Provider>
-  )),
-=======
 const WorkspacesPageWithErrorBoundary = (props) => {
   return (
     <NoSsr>
@@ -892,7 +876,4 @@
   );
 };
 
-export default withStyles(styles)(
-  connect(mapStateToProps)(withRouter(WorkspacesPageWithErrorBoundary)),
->>>>>>> 01e09b4c
-);+export default connect(mapStateToProps)(withRouter(WorkspacesPageWithErrorBoundary));