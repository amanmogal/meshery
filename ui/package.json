{
  "name": "meshery-ui",
  "version": "1.0.0",
  "description": "the service mesh management plane",
  "main": "index.js",
  "scripts": {
    "dev": "next lint --fix && node ui_dev_server.js",
    "lint": "next lint",
    "lint:fix": "next lint --fix",
    "build": "cross-env next build",
    "start": "NODE_ENV=production node ui_dev_server.js",
    "export": "next export",
    "export-playground": "PLAYGROUND=true next export -o playground",
    "cy:run": "cypress run",
    "cy:open": "cypress open",
    "test": "start-server-and-test dev http://localhost:3000 cy:run && next lint",
    "test-integration": "cypress run --spec 'cypress/e2e/integration/**/*'",
    "test-e2e": "cypress run --spec 'cypress/e2e/e2e/**/*'",
    "ci-test-integration": "start-server-and-test dev http://localhost:3000 test-integration",
    "relay": "relay-compiler",
    "prepare": "cd .. && husky install ui/.husky",
    "cy:dev:open": "start-server-and-test dev http://localhost:3000 cy:open",
    "postinstall": "patch-package"
  },
  "husky": {
    "hooks": {
      "pre-commit": "lint-staged"
    }
  },
  "lint-staged": {
    "*.{js,jsx,ts,tsx}": [
      "eslint --fix"
    ]
  },
  "keywords": [],
  "author": "Layer5",
  "repository": "https://github.com/meshery/meshery",
  "license": "Apache-2.0",
  "dependencies": {
    "@cypress/code-coverage": "^3.10.0",
    "@date-io/moment": "^2.11.0",
    "@emotion/react": "^11.10.5",
    "@emotion/styled": "^11.10.5",
    "@fortawesome/fontawesome-svg-core": "^6.2.0",
    "@fortawesome/free-brands-svg-icons": "^6.0.0",
    "@fortawesome/free-regular-svg-icons": "^6.1.2",
    "@fortawesome/free-solid-svg-icons": "^6.1.1",
    "@fortawesome/react-fontawesome": "^0.2.0",
    "@material-ui/core": "^4.12.4",
    "@material-ui/icons": "^4.11.3",
    "@material-ui/lab": "^4.0.0-alpha.61",
    "@material-ui/pickers": "^3.3.10",
    "@mui/icons-material": "^5.11.0",
    "@mui/lab": "^5.0.0-alpha.115",
    "@mui/material": "^5.11.4",
    "@mui/styles": "^5.11.2",
    "@paciolan/remote-component": "^2.11.0",
    "@redux-devtools/extension": "^3.2.3",
<<<<<<< HEAD
    "@rjsf/core": "5.0.0-beta.11",
    "@rjsf/material-ui": "^5.0.0-beta.11",
    "@rjsf/utils": "^5.0.0-beta.11",
    "@rjsf/validator-ajv6": "5.0.0-beta.11",
=======
    "@rjsf/core": "^5.1.0",
    "@rjsf/material-ui": "^5.1.0",
    "@rjsf/utils": "^5.1.0",
    "@rjsf/validator-ajv8": "^5.1.0",
>>>>>>> 9eebb649
    "autoprefixer": "^10.4.13",
    "babel-plugin-istanbul": "^6.0.0",
    "babel-plugin-relay": "^13.2.0",
    "billboard.js": "=3.3.3",
    "caniuse-lite": "^1.0.30001387",
    "classnames": "^2.3.1",
    "codemirror": "^5.65.8",
    "color-string": "^1.5.5",
    "cron-time-generator": "^1.3.2",
    "cross-env": "^7.0.3",
    "glob-parent": "^5.1.2",
    "graphql": "^16.5.0",
    "graphql-ws": "^5.11.2",
    "immutable": "^4.1.0",
    "isomorphic-unfetch": "^4.0.2",
    "js-yaml": "^4.1.0",
    "jsonlint-mod": "^1.7.6",
    "jss": "latest",
    "lodash": "^4.17.21",
    "minimist": ">=1.2.2",
    "moment": "^2.29.4",
    "mui-datatables": "^3.7.8",
    "next": "^12.3.4",
    "next-redux-wrapper": "^3.0.0-alpha.3",
    "notistack": "^1.0.10",
    "patch-package": "^6.4.7",
    "path-parse": "^1.0.7",
    "postcss": "^8.4.21",
    "prop-types": "latest",
    "react": "^17.0.2",
    "react-big-calendar": "^0.35.0",
    "react-codemirror2": "^7.2.1",
    "react-countdown-clock": "^2.9.0",
    "react-dom": "^17.0.2",
    "react-draggable": "^4.4.5",
    "react-jss": "^10.9.0",
    "react-lazyload": "^3.2.0",
    "react-moment": "^1.1.2",
    "react-redux": "^8.0.2",
    "react-relay": "^14.1.0",
    "react-runtime": "^1.1.0",
    "react-select": "^5.7.0",
    "react-share": "^4.4.0",
    "react-slick": "^0.29.0",
    "redux": "^4.2.0",
    "redux-thunk": "^2.4.0",
    "relay-runtime": "^14.0.0",
    "set-value": "^4.0.1",
    "styled-jsx": "^4.0.1",
    "subscriptions-transport-ws": "^0.9.19",
    "tar": "^6.1.12",
    "universal-cookie": "^4.0.4",
    "uuid": "^8.3.2"
  },
  "devDependencies": {
    "@4tw/cypress-drag-drop": "^2.2.3",
    "@babel/eslint-parser": "^7.18.2",
    "@babel/traverse": "^7.20.1",
    "@babel/types": "^7.20.7",
    "@next/eslint-plugin-next": "^13.1.2",
    "ajv": "^8.12.0",
    "babel-loader": "^9.1.2",
    "cypress": "^12.0.2",
    "cypress-file-upload": "^5.0.8",
    "eslint": "^8.34.0",
    "eslint-config-next": "^13.1.2",
    "eslint-plugin-cypress": "^2.12.1",
    "eslint-plugin-react": "^7.31.8",
    "http-proxy": "^1.18.1",
    "husky": "^7.0.2",
    "lint-staged": "^13.1.0",
    "nodemon": "^2.0.20",
    "nyc": "^15.1.0",
    "relay-compiler": "^14.1.0",
    "start-server-and-test": "^1.13.1",
    "webpack": "^5.75.0",
    "webpack-cli": "^4.9.2"
  }
}<|MERGE_RESOLUTION|>--- conflicted
+++ resolved
@@ -56,17 +56,10 @@
     "@mui/styles": "^5.11.2",
     "@paciolan/remote-component": "^2.11.0",
     "@redux-devtools/extension": "^3.2.3",
-<<<<<<< HEAD
-    "@rjsf/core": "5.0.0-beta.11",
-    "@rjsf/material-ui": "^5.0.0-beta.11",
-    "@rjsf/utils": "^5.0.0-beta.11",
-    "@rjsf/validator-ajv6": "5.0.0-beta.11",
-=======
     "@rjsf/core": "^5.1.0",
     "@rjsf/material-ui": "^5.1.0",
     "@rjsf/utils": "^5.1.0",
     "@rjsf/validator-ajv8": "^5.1.0",
->>>>>>> 9eebb649
     "autoprefixer": "^10.4.13",
     "babel-plugin-istanbul": "^6.0.0",
     "babel-plugin-relay": "^13.2.0",
