import { trueRandom } from '../lib/trueRandom';
import jsYaml from 'js-yaml';
import { findWorkloadByName } from './workloadFilter';
import { EVENT_TYPES } from './Enum';
import _ from 'lodash';
import { getWebAdress } from './webApis';
import { APPLICATION, DESIGN, FILTER } from '../constants/navigator';
import { Tooltip } from '@mui/material';

/**
 * Check if an object is empty
 *
 * @param {Object} obj
 *
 * @returns {Boolean} if obj is empty
 */
export function isEmptyObj(obj) {
  return (
    !obj ||
    (obj && Object.keys(obj).length === 0 && Object.getPrototypeOf(obj) === Object.prototype)
  );
}

/**
 * Check if array is empty
 *
 * @param {Array} arr
 * @returns {Boolean} if arr is empty
 */
export function isEmptyArr(arr) {
  return arr && arr.length === 0;
}

/**
 * Check if two arrays are equal
 *
 * @param {Array} arr1
 * @param {Array} arr2
 * @param {Boolean} orderMatters
 * @returns
 */
export function isEqualArr(arr1, arr2, orderMatters = true) {
  if (arr1 === arr2) return true;
  if (arr1 == null || arr2 == null) return false;
  if (arr1.length !== arr2.length) return false;

  if (!orderMatters) {
    arr1.sort();
    arr2.sort();
  }

  for (var i = 0; i < arr1.length; ++i) {
    if (arr1[i] !== arr2[i]) return false;
  }
  return true;
}

/**
 * ScrollToTop scrolls the window to top
 *
 * @param {(
 * "auto"
 * |"smooth"
 * |"inherit"
 * |"initial"
 * |"revert"
 * |"unset"
 * )} behavior : scroll-behaviour, see https://developer.mozilla.org/en-US/docs/Web/CSS/scroll-behavior
 */
export function scrollToTop(behavior = 'smooth') {
  setTimeout(() => {
    window.scrollTo({
      top: 0,
      left: 0,
      behavior,
    });
  }, 0);
}

/**
 * Generates random Pattern Name with the prefix meshery_
 */
export function randomPatternNameGenerator() {
  return 'meshery_' + Math.floor(trueRandom() * 100);
}

/**
 * Returns number of components in Pattern/Application/Filters file
 */
export function getComponentsinFile(file) {
  if (file) {
    try {
      let keys = Object.keys(jsYaml.load(file).services);
      return keys.length;
    } catch (e) {
      if (e.reason?.includes('expected a single document')) {
        return file.split('---').length;
      }
    }
  }
  return 0;
}

export function generateValidatePayload(pattern_file, workloadTraitSet) {
  let pattern = jsYaml.loadAll(pattern_file);
  const services = pattern[0]?.services;
  if (!services) {
    return { err: 'Services not found in the design' };
  }

  const validationPayloads = {};

  for (const serviceId in services) {
    let valueType;

    let { workload } = findWorkloadByName(services[serviceId].type, workloadTraitSet);

    if (!(workload && workload?.oam_ref_schema)) {
      continue;
    }
    const schema = workload.oam_ref_schema;
    const value = services[serviceId]?.settings;
    if (!value) {
      continue;
    }
    valueType = 'JSON';
    const validationPayload = {
      schema,
      value: JSON.stringify(value),
      valueType,
    };
    validationPayloads[serviceId] = validationPayload;
  }

  return validationPayloads;
}

export function updateURLs(urlsSet, newUrls, eventType) {
  switch (eventType) {
    case EVENT_TYPES.DELETED:
      newUrls.forEach((url) => {
        urlsSet.delete(url);
      });
      break;
    case EVENT_TYPES.ADDED:
    case EVENT_TYPES.MODIFIED:
      newUrls.forEach((url) => {
        urlsSet.add(url);
      });
  }
}

/**
 * Gets the raw b64 file and convert it to Binary
 *
 * @param {string} file
 * @returns
 */
export function getDecodedFile(file) {
  // Extract base64-encoded content
  var encodedContent = file.split(';base64,')[1];

  // Decode base64 content
  return atob(encodedContent);
}

/**
 * Gets the raw b64 file and convert it to uint8Array
 *
 * @param {string} file
 * @returns {array} - return array of uint8Array
 */
export const getUnit8ArrayDecodedFile = (dataUrl) => {
  // Extract base64 content
  const [, base64Content] = dataUrl.split(';base64,');

  // Decode base64 content
  const decodedContent = atob(base64Content);

  // Convert decoded content to Uint8Array directly
  const uint8Array = Uint8Array.from(decodedContent, (char) => char.charCodeAt(0));

  return Array.from(uint8Array);
};

/**
 * Change the value of a property in RJSF schema
 *
 * @param {string} schema - RJSF schema
 * @param {string} propertyPath - path of the property to be modified
 * @param {any} newValue - new value to be set
 * @returns {object} - modified schema
 */
export const modifyRJSFSchema = (schema, propertyPath, newValue) => {
  const clonedSchema = _.cloneDeep(schema);
  _.set(clonedSchema, propertyPath, newValue);
  return clonedSchema;
};

/**
 * get sharable link with same and host and protocol, here until meshery cloud interception
 * @param {Object.<string,string>} sharedResource
 * @returns {string}
 */
export function getSharableCommonHostAndprotocolLink(sharedResource) {
  const webAddr = getWebAdress() + '/extension/meshmap';
  if (sharedResource?.application_file) {
    return `${webAddr}?${APPLICATION}=${sharedResource.id}`;
  }
  if (sharedResource?.pattern_file) {
    return `${webAddr}?${DESIGN}=${sharedResource.id}`;
  }
  if (sharedResource?.filter_resource) {
    return `${webAddr}?${FILTER}=${sharedResource.id}`;
  }

  return '';
}

/**
 * Retrieves the value of a specified column from a row of data.
 *
 * @param {Array} rowData - The array representing the row of data.
 * @param {string} columnName - The name of the column whose value you want to retrieve.
 * @param {Array} columns - An array of column definitions.
 * @returns {*} The value of the specified column in the row, or undefined if not found.
 */

export const getColumnValue = (rowData, columnName, columns) => {
  const columnIndex = columns.findIndex((column) => column.name === columnName);
  return rowData[columnIndex];
};

/**
 * Filter the columns to show in visibility switch.
 *
 * @param {string} columns - Full list of columns name.
 *
 */

export const getVisibilityColums = (columns) => {
  return columns.filter((col) => col?.options?.display !== false);
};

<<<<<<< HEAD
export function JsonParse(item, safe = true) {
  if (typeof item === 'string') {
    try {
      return JSON.parse(item || '{}');
    } catch (e) {
      if (safe) {
        return {};
      }
      throw e;
    }
  }

  return item;
}
=======
export const ConditionalTooltip = ({ value, maxLength, ...restProps }) => {
  return value?.length > maxLength ? (
    <Tooltip title={value} arrow placement="top">
      <div
        style={{
          maxWidth: '15rem',
          overflow: 'hidden',
          textOverflow: 'ellipsis',
          whiteSpace: 'nowrap',
        }}
        {...restProps}
      >
        {`${value.slice(0, maxLength)}...`}
      </div>
    </Tooltip>
  ) : (
    <div
      style={{
        maxWidth: '15rem',
        overflow: 'hidden',
        textOverflow: 'ellipsis',
        whiteSpace: 'nowrap',
      }}
      {...restProps}
    >
      {value}
    </div>
  );
};
>>>>>>> 0343a3bd
<|MERGE_RESOLUTION|>--- conflicted
+++ resolved
@@ -242,7 +242,6 @@
   return columns.filter((col) => col?.options?.display !== false);
 };
 
-<<<<<<< HEAD
 export function JsonParse(item, safe = true) {
   if (typeof item === 'string') {
     try {
@@ -257,7 +256,7 @@
 
   return item;
 }
-=======
+
 export const ConditionalTooltip = ({ value, maxLength, ...restProps }) => {
   return value?.length > maxLength ? (
     <Tooltip title={value} arrow placement="top">
@@ -287,4 +286,3 @@
     </div>
   );
 };
->>>>>>> 0343a3bd
