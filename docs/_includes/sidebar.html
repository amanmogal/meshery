--- conflicted
+++ resolved
@@ -21,7 +21,6 @@
     })();
   </script>
 
-<<<<<<< HEAD
   <nav class="sidebar-nav" id="td-section-nav">
     {% for section in site.data.toc %}
     <ul class="sidebar-nav__section">
@@ -56,59 +55,6 @@
                   "/", "" | strip}}{% endcapture %}
                   <li id="{{ child.title | slugify }}">
                   <a
-=======
-<nav class="sidebar-nav" id="td-section-nav">
-  {% for section in site.data.toc %}
-  <ul class="sidebar-nav__section">
-    {% capture sectionUrl %}
-      {{ section.url | replace: "/", "" | strip}}
-    {% endcapture %} 
-    {% capture pageUrl %}
-      {{page.url | replace: "/", "" }}
-    {% endcapture %}
-    <li class="sidebar-nav__section-title 
-      {% if pageUrl == sectionUrl %} active {% endif %}">
-      <a href="{% if section.url %}
-          {{ site.baseurl }}{{linkUrlSelected}}/{{ section.url }}
-        {% else %}
-          {{section.external_url }}
-        {% endif %}"
-        class="align-left pl-0 pr-2 td-sidebar-link td-sidebar-link__section"
-        >{{ section.title }}
-      </a>
-      {% if section.links %}
-          <ul class="td-sidebar-nav__section">
-            {% for entry in section.links %} 
-              {% capture entryUrl %}
-                {{ entry.url | replace: "/", "" | strip }}
-              {% endcapture %}
-              <li class="sidebar-nav__section-link {% if entryUrl == pageUrl %} active {% endif %}">
-                <a
-                  href="{% if entry.url %}{{ site.baseurl }}{{linkUrlSelected}}/{{ entry.url }}{% else %}
-                  {{entry.external_url }}{% endif %}"
-                  class="align-left pl-0 pr-2 td-sidebar-link td-sidebar-link__section"
-                  >{{ entry.title }}</a
-                >
-              </li>
-              {% if page.url contains entry.url or pageUrl == sectionUrl %} {% if entry.children %}
-              <ul>
-                {% for child in entry.children %} 
-                  {% capture childUrl %}
-                    {% if child.url %}
-                      {{ site.baseurl}}{{linkUrlSelected}}/{{ child.url }}
-                    {% else %}
-                      {{ child.external_url }}
-                    {% endif %} 
-                  {% endcapture %} 
-                  {% capture childUrl %}
-                    {{childUrl | strip}}
-                  {% endcapture %} 
-                  {% capture childTitle %}
-                    {{ childUrl | replace: "/", "" | strip}}
-                  {% endcapture %}
-                  <li id="{{ child.title | slugify }}">
-                    <a
->>>>>>> 96016e05
                     class="sidebar-nav__section-link {% if pageUrl contains childTitle %} active {% endif %}"
                     id="m-{{ section.title | slugify }}-{{ entry.title | slugify }}-{{ child.title | slugify}}"
                     href="{{childUrl}}"
@@ -116,27 +62,10 @@
                   </li>
                   {% if child.grandchildren %}
                   <ul>
-<<<<<<< HEAD
                       {% for grandchild in child.grandchildren %} {% capture grandchildUrl %}{% if grandchild.url %}{{ site.baseurl
                       }}{{ linkUrlSelected }}/{{ grandchild.url }}{% else %}{{ grandchild.external_url }}{% endif %} {% endcapture %} {%
                       capture grandchildUrl %}{{grandchildUrl | strip}}{% endcapture %} {% capture grandchildTitle %}{{ grandchildUrl | replace:
                       "/", "" | strip}}{% endcapture %}
-=======
-                      {% for grandchild in child.grandchildren %} 
-                        {% capture grandchildUrl %}
-                          {% if grandchild.url %}
-                            {{ site.baseurl}}{{linkUrlSelected}}/{{ grandchild.url }}
-                          {% else %}
-                            {{ grandchild.external_url }}
-                          {% endif %} 
-                        {% endcapture %} 
-                        {% capture grandchildUrl %}
-                          {{grandchildUrl | strip}}
-                        {% endcapture %} 
-                        {% capture grandchildTitle %}
-                          {{ grandchildUrl | replace: "/", "" | strip}}
-                        {% endcapture %}
->>>>>>> 96016e05
                       <li id="{{ grandchild.title | slugify }}">
                         <a
                         class="sidebar-nav__section-link {% if pageUrl contains grandchildTitle %} active {% endif %}"
