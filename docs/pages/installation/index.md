---
layout: default
title: Quick Start Guide
permalink: /installation/quick-start
redirect_from: installation
language: en
list: exclude
---

<a name="getting-started"></a>

<h6>Getting Meshery up and running locally on a Docker-enabled system is easy with Meshery's command line interface, <a href="/docs/guides/mesheryctl">mesheryctl</a></h6>

##### 1. Configure Your Environment

Meshery works with both, Docker and Kubernetes enabled systems. Setup the prerequisites on any of Meshery's [supported platforms](/docs/installation/platforms)

##### 2. Install Meshery

Use the Meshery command line interface, [mesheryctl](/docs/guides/mesheryctl), to install and start Meshery

##### 3. Access Meshery

When Meshery is up and running, instructions to access Meshery on the host:**9081** will be printed on your screen. Your default browser should be auto-directed to the Meshery login screen

##### 4. Select a [Provider](/docs/reference/extensibility#providers)

<a href="/docs/assets/img/meshery-server-page.png">
  <img style="width:300px;" src="/docs/assets/img/meshery-server-page.png" />
</a>

##### 5. Authenticate with your chosen your [Provider](/docs/reference/extensibility#providers)

<a href="/docs/assets/img/meshery-login-page.png">
<img style="width:300px;height=auto;" src="/docs/assets/img/meshery-login-page.png" />
</a>

##### 6. Verify Meshery's Health

<a href="/docs/assets/img/adapters/meshery-ui.png">
<img style="width:450px;height=auto;" src="/docs/assets/img/adapters/meshery-ui.png" />
</a>

##### 7. Configure Connection to Kubernetes
Ensure that your kubernetes cluster is connected to Meshery. Go to <i class="fas fa-cog"></i> Settings:

- Meshery attempts to auto detect your kubernetes config if it is stored in the default path (*$HOME/.kube* directory) on your system. If your configuration has been auto-detected, you will be able to see your configuration details listed

  <a href="/docs/assets/img/adapters/meshery-settings.png">
  <img style="width:600px;" src="/docs/assets/img/adapters/meshery-settings.png" />
  </a>

- If your config has not been auto-detected, you may manually locate and upload your **kube config** file and select the **context name** (docker-desktop, kind-clsuter, minikube etc.)

##### 8. Check up on your connection

<<<<<<< HEAD
Check up on the successful configuration of your Kubernetes settings by clicking on your configuration `context` name. You will be notified of your connection status. You can also verify a successful connection between Meshery and its adapters by clicking on any of the available [Adapter Ports](/docs/concepts/architecture#adapter-ports).
=======
Check up on the successful configuration of your Kubernetes settings by clicking on your configuration **context** name. You will be notified of your connection status. You can also verify a successful connection between Meshery and its adapters by clicking on any of the available [Adapter Ports](/docs/architecture#adapter-ports).
>>>>>>> 916b1373

##### 9. You may now proceed to install and work with any [service mesh](/docs/service-meshes) supported by Meshery

<video class="videoTest" width="750" height="auto" autoplay muted loop>
  <source src="/docs/assets/img/adapters/meshery-ui-setup.mp4" type="video/mp4">
 Your browser does not support the video tag
</video><|MERGE_RESOLUTION|>--- conflicted
+++ resolved
@@ -54,11 +54,7 @@
 
 ##### 8. Check up on your connection
 
-<<<<<<< HEAD
 Check up on the successful configuration of your Kubernetes settings by clicking on your configuration `context` name. You will be notified of your connection status. You can also verify a successful connection between Meshery and its adapters by clicking on any of the available [Adapter Ports](/docs/concepts/architecture#adapter-ports).
-=======
-Check up on the successful configuration of your Kubernetes settings by clicking on your configuration **context** name. You will be notified of your connection status. You can also verify a successful connection between Meshery and its adapters by clicking on any of the available [Adapter Ports](/docs/architecture#adapter-ports).
->>>>>>> 916b1373
 
 ##### 9. You may now proceed to install and work with any [service mesh](/docs/service-meshes) supported by Meshery
 
