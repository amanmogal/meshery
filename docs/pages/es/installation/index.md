--- conflicted
+++ resolved
@@ -1,4 +1,3 @@
-<<<<<<< HEAD
 ---
 layout: page
 title: Installation Guide
@@ -110,117 +109,4 @@
 
 ---
 
-=======
----
-layout: page
-title: Installation Guide
-permalink: es/installation
-language: es
-type: installation
-language: en
-list: exclude
----
-
-<a name="getting-started"></a>
-
-## Inicio Rápido
-
-Poner a correr Meshery en un sistema habilitado con Docker, es fácil. Usa la interfaz de linea de comandos Meshery, `mesheryctl`, para empezar Meshery en cualquiera de sus [plataformas soportadas]({{ site.baseurl }}/installation/platforms).
-
-## Usando `mesheryctl`
-
-`mesheryctl` es una interfaz de línea de comandos para administrar un Desplegado (deployment) Meshery. `mesheryctl` le permite controlar el ciclo de vida de Meshery con comandos como `start`, `stop`, `status`, `reset`. Ejecutando `reset` removerá todas las instancias de contenedor activas, poda las imágenes jaladas y remueve todos los volúmenes locales creados iniciando Meshery.
-
-### Mac ó Linux
-
-Emplea tu elección de homebrew o bash para instalar `mesheryctl`. Tu solo necesitas usarlo una vez.
-
-#### Homebrew
-
-Instala `mesheryctl` y ejecuta Meshery en Mac con Homebrew.
-
-**Instalando con Homebrew**
-
-Para instalar `mesheryctl`, ejecute el siguiente comando:
-
-```bash
-brew tap layer5io/tap
-brew install mesheryctl
-mesheryctl system start
-```
-
-**Actualizando con Homebrew**
-
-Para actualizar `mesheryctl`, ejecute el siguiente comando:
-
-```bash
-brew upgrade mesheryctl
-```
-
-#### Bash
-
-**Instalando con Bash**
-
-Instala `mesheryctl` y ejecuta Meshery en Mac ó Linux con este script:
-
-```bash
-curl -L https://git.io/meshery | bash -
-```
-
-**Actualizando con Bash**
-
-Actualiza `mesheryctl` y corre Meshery en Mac ó Linux con este script:
-
-```bash
-curl -L https://git.io/meshery | bash -
-```
-
-### Windows
-
-#### Instalando el binario `mesheryctl`
-
-Descarga y descomprime `mesheryctl` desde la página de [Liberaciones Meshery](https://github.com/meshery/meshery/releases/latest). Agrega `mesheryctl` a tu PATH para facilitar el uso. Después, ejecuta:
-
-```bash
-./mesheryctl system start
-```
-
-#### Scoop
-
-Usa [Scoop](https://scoop.sh) para instalar Meshery en tu máquina Windows.
-
-**Instalando con Scoop**
-
-Agrega el Meshery Scoop Bucket e instala:
-
-```bash
-scoop bucket add mesheryctl https://github.com/layer5io/scoop-bucket.git
-scoop install mesheryctl
-```
-
-**Actualizando con Scoop**
-
-Para actualizar `mesheryctl`, ejecuta el siguiente comando:
-
-```bash
-scoop update mesheryctl
-```
-
-# Instalación Avanzada
-
-Los Usuarios pueden controlar la imagen de contenedor específico y etiqueta(versión) de Meshery que quieran ejecutar mediante la edición de su archivo local `~/.meshery/meshery.yaml` (un archivo de docker compose).
-Alineado con la imagen de contenedor Meshery, en lugar de dejar la etiqueta implícita `:stable-latest` detrás de la imagen: layer5/meshery, los usuarios, en vez de esto, identificarán una etiqueta de imagen específica así:
-
-```bash
-version: '3'
-services:
-  meshery:
-    image: layer5/meshery:v0.5.0
-    labels:
-      - "com.centurylinklabs.watchtower.enable=true"
-```
-
----
-
->>>>>>> fa53f945
-Cuando Meshery está levantado y corriendo, las instrucciones para acceder Meshery serán impresas en la pantalla y su navegador web por default deberá ser dirigido a la pantalla de inicio de Meshery.+Cuando Meshery está levantado y corriendo, las instrucciones para acceder Meshery serán impresas en la pantalla y su navegador web por default deberá ser dirigido a la pantalla de inicio de Meshery.
