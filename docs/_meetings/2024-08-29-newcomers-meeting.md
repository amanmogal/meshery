### Aug 29th, 2024

**Today’s Facilitators**: Vivek Vishal, 


**Attendees**: 
- Vivek Vishal
- Sudhanshu Dasgupta
<<<<<<< HEAD
- Ashparsh Pandey
=======
- Tharanishwaran
>>>>>>> 4186dbd7
- 
-
-
- 
- 
- 
- 
- 
- 
- 
- 
- 
- 
- 
- 
- 
- 
- 
- 
- 
- 
- 
- 
- 
- 
- 
- 
- 
- 
- 
- 
- 
- 
- 
- 
- 
- 
- 
- 
- 
- 
- 


Notes:<|MERGE_RESOLUTION|>--- conflicted
+++ resolved
@@ -6,11 +6,9 @@
 **Attendees**: 
 - Vivek Vishal
 - Sudhanshu Dasgupta
-<<<<<<< HEAD
 - Ashparsh Pandey
-=======
 - Tharanishwaran
->>>>>>> 4186dbd7
+
 - 
 -
 -
